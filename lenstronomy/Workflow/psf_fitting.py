--- conflicted
+++ resolved
@@ -111,15 +111,9 @@
         error_map_init = copy.deepcopy(error_map_final)
         psf_class = PSF(**kwargs_psf)
         self._image_model_class.update_psf(psf_class)
-<<<<<<< HEAD
         _kwargs_params = copy.deepcopy(kwargs_params)
         _kwargs_params.pop('kwargs_tracer_source', None)
         logL_before, _ = self._image_model_class.likelihood_data_given_model(**_kwargs_params)
-=======
-        logL_before = self._image_model_class.likelihood_data_given_model(
-            **kwargs_params
-        )
->>>>>>> 079f91d2
         logL_best = copy.deepcopy(logL_before)
         i_best = 0
 
@@ -131,13 +125,9 @@
                 corner_mask = self.calc_cornermask(kernel_size, psf_symmetry)
 
         for i in range(num_iter):
-<<<<<<< HEAD
-            kwargs_psf_new, logL_after, error_map = self.update_psf(kwargs_psf_new, _kwargs_params, **kwargs_psf_update)
-=======
             kwargs_psf_new, logL_after, error_map = self.update_psf(
-                kwargs_psf_new, kwargs_params, corner_mask, **kwargs_psf_update
-            )
->>>>>>> 079f91d2
+                kwargs_psf_new, _kwargs_params, corner_mask, **kwargs_psf_update
+            )
 
             if logL_after > logL_best:
                 kwargs_psf_final = copy.deepcopy(kwargs_psf_new)
@@ -352,13 +342,9 @@
         # if 'psf_error_map' in kwargs_psf_new:
         #    kwargs_psf_new['psf_error_map'] *= 10
         self._image_model_class.update_psf(PSF(**kwargs_psf_new))
-<<<<<<< HEAD
-        logL_after, _ = self._image_model_class.likelihood_data_given_model(**kwargs_params)
-=======
-        logL_after = self._image_model_class.likelihood_data_given_model(
+        logL_after, _ = self._image_model_class.likelihood_data_given_model(
             **kwargs_params
         )
->>>>>>> 079f91d2
         return kwargs_psf_new, logL_after, error_map
 
     def image_single_point_source(self, image_model_class, kwargs_params):
