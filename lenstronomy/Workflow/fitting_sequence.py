from lenstronomy.Workflow.psf_fitting import PsfFitting
from lenstronomy.Workflow.alignment_matching import AlignmentFitting
from lenstronomy.Workflow.flux_calibration import FluxCalibration
from lenstronomy.ImSim.MultiBand.single_band_multi_model import SingleBandMultiModel
from lenstronomy.Workflow.multi_band_manager import MultiBandUpdateManager
from lenstronomy.Sampling.likelihood import LikelihoodModule
from lenstronomy.Sampling.sampler import Sampler
from lenstronomy.Sampling.Samplers.multinest_sampler import MultiNestSampler
from lenstronomy.Sampling.Samplers.polychord_sampler import DyPolyChordSampler
from lenstronomy.Sampling.Samplers.dynesty_sampler import DynestySampler
from lenstronomy.Sampling.Samplers.nautilus_sampler import NautilusSampler
from lenstronomy.Sampling.Samplers.cobaya_sampler import CobayaSampler
import numpy as np
import lenstronomy.Util.analysis_util as analysis_util

__all__ = ["FittingSequence"]


class FittingSequence(object):
    """Class to define a sequence of fitting applied, inherit the Fitting class this is
    a Workflow manager that allows to update model configurations before executing
    another step in the modelling The user can take this module as an example of how to
    create their own workflows or build their own around the FittingSequence."""

    def __init__(
        self,
        kwargs_data_joint,
        kwargs_model,
        kwargs_constraints,
        kwargs_likelihood,
        kwargs_params,
        mpi=False,
        verbose=True,
    ):
        """

        :param kwargs_data_joint: keyword argument specifying the data according to LikelihoodModule
        :param kwargs_model: keyword arguments to describe all model components used in
         class_creator.create_class_instances()
        :param kwargs_constraints: keyword arguments of the Param() class to handle parameter constraints during the
         sampling (except upper and lower limits and sampling input mean and width)
        :param kwargs_likelihood: keyword arguments of the Likelihood() class to handle parameters and settings of the
         likelihood
        :param kwargs_params: setting of the sampling bounds and initial guess mean and spread.
         The argument is organized as:
         'lens_model': [kwargs_init, kwargs_sigma, kwargs_fixed, kwargs_lower, kwargs_upper]
         'source_model': [kwargs_init, kwargs_sigma, kwargs_fixed, kwargs_lower, kwargs_upper]
         'lens_light_model': [kwargs_init, kwargs_sigma, kwargs_fixed, kwargs_lower, kwargs_upper]
         'point_source_model': [kwargs_init, kwargs_sigma, kwargs_fixed, kwargs_lower, kwargs_upper]
         'extinction_model': [kwargs_init, kwargs_sigma, kwargs_fixed, kwargs_lower, kwargs_upper]
         'special': [kwargs_init, kwargs_sigma, kwargs_fixed, kwargs_lower, kwargs_upper]
         'tracer_source_model': [kwargs_init, kwargs_sigma, kwargs_fixed, kwargs_lower, kwargs_upper]
        :param mpi: MPI option (bool), if True, will launch an MPI Pool job for the steps in the fitting sequence where
         possible
        :param verbose: bool, if True prints temporary results and indicators of the fitting process
        """
        self.kwargs_data_joint = kwargs_data_joint
        self.multi_band_list = kwargs_data_joint.get("multi_band_list", [])
        self.multi_band_type = kwargs_data_joint.get("multi_band_type", "single-band")
        self._verbose = verbose
        self._mpi = mpi
        self._updateManager = MultiBandUpdateManager(
            kwargs_model,
            kwargs_constraints,
            kwargs_likelihood,
            kwargs_params,
            num_bands=len(self.multi_band_list),
        )
        self._mcmc_init_samples = None

    @property
    def kwargs_fixed(self):
        """Returns the updated kwargs_fixed from the update manager.

        :return: list of fixed kwargs, see UpdateManager()
        """
        return self._updateManager.fixed_kwargs

    def fit_sequence(self, fitting_list):
        """

        :param fitting_list: list of [['string', {kwargs}], ..] with 'string being the specific fitting option and
         kwargs being the arguments passed to this option
        :return: fitting results
        """
        chain_list = []
        for i, fitting in enumerate(fitting_list):
            fitting_type = fitting[0]
            kwargs = fitting[1]

            if fitting_type == "restart":
                self._updateManager.set_init_state()

            elif fitting_type == "update_settings":
                self.update_settings(**kwargs)

            elif fitting_type == "set_param_value":
                self.set_param_value(**kwargs)

            elif fitting_type == "fix_not_computed":
                self.fix_not_computed(**kwargs)

            elif fitting_type == "psf_iteration":
                self.psf_iteration(**kwargs)

            elif fitting_type == "align_images":
                self.align_images(**kwargs)

            elif fitting_type == "calibrate_images":
                self.flux_calibration(**kwargs)

            elif fitting_type == "PSO":
                kwargs_result, chain, param = self.pso(**kwargs)
                self._updateManager.update_param_state(**kwargs_result)
                chain_list.append([fitting_type, chain, param])

            elif fitting_type == "SIMPLEX":
                kwargs_result = self.simplex(**kwargs)
                self._updateManager.update_param_state(**kwargs_result)
                chain_list.append([fitting_type, kwargs_result])

            elif fitting_type == "MCMC":
                if "init_samples" not in kwargs:
                    kwargs["init_samples"] = self._mcmc_init_samples
                elif kwargs["init_samples"] is None:
                    kwargs["init_samples"] = self._mcmc_init_samples
                mcmc_output = self.mcmc(**kwargs)
                kwargs_result = self._result_from_mcmc(mcmc_output)
                self._updateManager.update_param_state(**kwargs_result)
                chain_list.append(mcmc_output)

            elif fitting_type == "Nautilus":
                # do importance nested sampling with Nautilus
                nautilus = NautilusSampler(
                    likelihood_module=self.likelihoodModule, mpi=self._mpi, **kwargs
                )
                points, log_w, log_l, log_z = nautilus.run(**kwargs)
                chain_list.append([points, log_w, log_l, log_z])
                if kwargs.get("verbose", False):
                    print(len(points), "number of points sampled")
                kwargs_result = self.best_fit_from_samples(points, log_l)
                self._updateManager.update_param_state(**kwargs_result)

            elif fitting_type == "nested_sampling":
                ns_output = self.nested_sampling(**kwargs)
                chain_list.append(ns_output)

            elif fitting_type == "metropolis_hastings":
                print("Using the Metropolis--Hastings MCMC sampler in Cobaya.")

                param_class = self.param_class

                kwargs_temp = self._updateManager.parameter_state
                mean_start = param_class.kwargs2args(**kwargs_temp)
                kwargs_sigma = self._updateManager.sigma_kwargs
                sigma_start = np.array(param_class.kwargs2args(**kwargs_sigma))

                # pass the likelihood and starting info to the sampler
                sampler = CobayaSampler(self.likelihoodModule, mean_start, sigma_start)

                # run the sampler
                updated_info, sampler_type, best_fit_values = sampler.run(**kwargs)

                # change the best-fit values returned by cobaya into lenstronomy kwargs format
                best_fit_kwargs = self.param_class.args2kwargs(
                    best_fit_values, bijective=True
                )

                # collect the products
                mh_output = [updated_info, sampler_type, best_fit_kwargs]

                # append the products to the chain list
                chain_list.append(mh_output)

            else:
                raise ValueError(
                    "fitting_sequence {} is not supported. Please use: 'PSO', 'SIMPLEX', 'MCMC', 'metropolis_hastings', "
                    "'Nautilus', 'nested_sampling', 'psf_iteration', 'restart', 'update_settings', 'calibrate_images' or "
                    "'align_images'".format(fitting_type)
                )
        return chain_list

    def best_fit(self, bijective=False):
        """

        :param bijective: bool, if True, the mapping of image2source_plane and the mass_scaling parameterisation are inverted. If you do not use those options, there is no effect.
        :return: best fit model of the current state of the FittingSequence class
        """

        return self._updateManager.best_fit(bijective=bijective)

    def update_state(self, kwargs_update):
        """Updates current best fit state to the input model keywords specified.

        :param kwargs_update: format of kwargs_result
        :return: None
        """
        self._updateManager.update_param_state(**kwargs_update)

    @property
    def best_fit_likelihood(self):
        """Returns the log likelihood of the best fit model of the current state of this
        class.

        :return: log likelihood, float
        """
        kwargs_result = self.best_fit(bijective=False)
        param_class = self.param_class
        likelihoodModule = self.likelihoodModule
        logL = likelihoodModule.logL(param_class.kwargs2args(**kwargs_result))
        return logL

    @property
    def bic(self):
        """Bayesian information criterion (BIC) of the model.

        :return: bic value, float
        """
        num_data = self.likelihoodModule.num_data
        num_param_nonlinear = self.param_class.num_param()[0]
        num_param_linear = self.param_class.num_param_linear()
        num_param = num_param_nonlinear + num_param_linear
        bic = analysis_util.bic_model(self.best_fit_likelihood, num_data, num_param)
        return bic

    @property
    def param_class(self):
        """

        :return: Param() class instance reflecting the current state of FittingSequence
        """
        return self._updateManager.param_class

    @property
    def likelihoodModule(self):
        """

        :return: Likelihood() class instance reflecting the current state of FittingSequence
        """
        kwargs_model = self._updateManager.kwargs_model
        kwargs_likelihood = self._updateManager.kwargs_likelihood
        likelihoodModule = LikelihoodModule(
            self.kwargs_data_joint, kwargs_model, self.param_class, **kwargs_likelihood
        )
        return likelihoodModule

    def simplex(self, n_iterations, method="Nelder-Mead"):
        """Downhill simplex optimization using the Nelder-Mead algorithm.

        :param n_iterations: maximum number of iterations to perform
        :param method: the optimization method used, see documentation in
            scipy.optimize.minimize
        :return: result of the best fit
        """

        param_class = self.param_class
        kwargs_temp = self._updateManager.parameter_state
        init_pos = param_class.kwargs2args(**kwargs_temp)
        sampler = Sampler(likelihoodModule=self.likelihoodModule)
        result = sampler.simplex(init_pos, n_iterations, method)

        kwargs_result = param_class.args2kwargs(result, bijective=True)
        return kwargs_result

    def mcmc(
        self,
        n_burn,
        n_run,
        walkerRatio=None,
        n_walkers=None,
        sigma_scale=1,
        threadCount=1,
        init_samples=None,
        re_use_samples=True,
        sampler_type="EMCEE",
        progress=True,
        backend_filename=None,
        start_from_backend=False,
        **kwargs_zeus
    ):
        """MCMC routine.

        :param n_burn: number of burn in iterations (will not be saved)
        :param n_run: number of MCMC iterations that are saved
        :param walkerRatio: ratio of walkers/number of free parameters
        :param n_walkers: integer, number of walkers of emcee (optional, if set, overwrites the walkerRatio input
        :param sigma_scale: scaling of the initial parameter spread relative to the width in the initial settings
        :param threadCount: number of CPU threads. If MPI option is set, threadCount=1
        :param init_samples: initial sample from where to start the MCMC process
        :param re_use_samples: bool, if True, re-uses the samples described in init_samples.nOtherwise starts from
         scratch.
        :param sampler_type: string, which MCMC sampler to be used. Options are: 'EMCEE', 'ZEUS'
        :param progress: boolean, if True shows progress bar in EMCEE
        :param backend_filename: name of the HDF5 file where sampling state is saved (through emcee backend engine)
        :type backend_filename: string
        :param start_from_backend: if True, start from the state saved in `backup_filename`.
         O therwise, create a new backup file with name `backup_filename` (any already existing file is overwritten!).
        :type start_from_backend: bool
        :param kwargs_zeus: zeus-specific kwargs
        :return: list of output arguments, e.g. MCMC samples, parameter names, logL distances of all samples specified
         by the specific sampler used
        """

        param_class = self.param_class
        # run PSO
        mcmc_class = Sampler(likelihoodModule=self.likelihoodModule)
        kwargs_temp = self._updateManager.parameter_state
        mean_start = param_class.kwargs2args(**kwargs_temp)
        kwargs_sigma = self._updateManager.sigma_kwargs
        sigma_start = np.array(param_class.kwargs2args(**kwargs_sigma)) * sigma_scale
        num_param, param_list = param_class.num_param()
        if n_walkers is None:
            if walkerRatio is None:
                raise ValueError(
                    "MCMC sampler needs either n_walkers or walkerRatio as input argument"
                )
            n_walkers = num_param * walkerRatio
        # run MCMC
        if init_samples is not None and re_use_samples is True:
            num_samples, num_param_prev = np.shape(init_samples)
            if num_param_prev == num_param:
                print("re-using previous samples to initialize the next MCMC run.")
                idxs = np.random.choice(len(init_samples), n_walkers)
                initpos = init_samples[idxs]
            else:
                raise ValueError(
                    "Can not re-use previous MCMC samples as number of parameters have changed!"
                )
        else:
            initpos = None

        if sampler_type == "EMCEE":
            samples, dist = mcmc_class.mcmc_emcee(
                n_walkers,
                n_run,
                n_burn,
                mean_start,
                sigma_start,
                mpi=self._mpi,
                threadCount=threadCount,
                progress=progress,
                initpos=initpos,
                backend_filename=backend_filename,
                start_from_backend=start_from_backend,
            )
            output = [sampler_type, samples, param_list, dist]

        elif sampler_type == "ZEUS":
            samples, dist = mcmc_class.mcmc_zeus(
                n_walkers,
                n_run,
                n_burn,
                mean_start,
                sigma_start,
                mpi=self._mpi,
                threadCount=threadCount,
                progress=progress,
                initpos=initpos,
                backend_filename=backend_filename,
                **kwargs_zeus
            )
            output = [sampler_type, samples, param_list, dist]
        else:
            raise ValueError("sampler_type %s not supported!" % sampler_type)
        self._mcmc_init_samples = samples  # overwrites previous samples to continue from there in the next MCMC run
        return output

    def pso(
        self, n_particles, n_iterations, sigma_scale=1, print_key="PSO", threadCount=1
    ):
        """Particle Swarm Optimization.

        :param n_particles: number of particles in the Particle Swarm Optimization
        :param n_iterations: number of iterations in the optimization process
        :param sigma_scale: scaling of the initial parameter spread relative to the
            width in the initial settings
        :param print_key: string, printed text when executing this routine
        :param threadCount: number of CPU threads. If MPI option is set, threadCount=1
        :return: result of the best fit, the PSO chain of the best fit parameter after
            each iteration [lnlikelihood, parameters, velocities], list of parameters in
            same order as in chain
        """

        param_class = self.param_class
        kwargs_temp = self._updateManager.parameter_state
        init_pos = param_class.kwargs2args(**kwargs_temp)
        kwargs_sigma = self._updateManager.sigma_kwargs
        sigma_start = param_class.kwargs2args(**kwargs_sigma)
        lower_start = np.array(init_pos) - np.array(sigma_start) * sigma_scale
        upper_start = np.array(init_pos) + np.array(sigma_start) * sigma_scale

        num_param, param_list = param_class.num_param()
        # run PSO
        sampler = Sampler(likelihoodModule=self.likelihoodModule)
        result, chain = sampler.pso(
            n_particles,
            n_iterations,
            lower_start,
            upper_start,
            init_pos=init_pos,
            threadCount=threadCount,
            mpi=self._mpi,
            print_key=print_key,
<<<<<<< HEAD
=======
            verbose=self._verbose
>>>>>>> af02328e
        )
        kwargs_result = param_class.args2kwargs(result, bijective=True)
        return kwargs_result, chain, param_list

    def nested_sampling(
        self,
        sampler_type="MULTINEST",
        kwargs_run={},
        prior_type="uniform",
        width_scale=1,
        sigma_scale=1,
        output_basename="chain",
        remove_output_dir=True,
        dypolychord_dynamic_goal=0.8,
        polychord_settings={},
        dypolychord_seed_increment=200,
        output_dir="nested_sampling_chains",
        dynesty_bound="multi",
        dynesty_sample="auto",
    ):
        """Run (Dynamic) Nested Sampling algorithms, depending on the type of algorithm.

        :param sampler_type: 'MULTINEST', 'DYPOLYCHORD', 'DYNESTY'
        :param kwargs_run: keywords passed to the core sampling method
        :param prior_type: 'uniform' of
            'gaussian', for converting the unit hypercube to param cube :param width_scale:
            scale the width (lower/upper limits) of the parameters space by this factor
        :param sigma_scale: if prior_type is 'gaussian', scale the gaussian sigma by
            this factor
        :param output_basename: name of the folder in which the core
            MultiNest/PolyChord code will save output files
        :param remove_output_dir: if True, the above folder is removed after completion
        :param dypolychord_dynamic_goal: dynamic goal for DyPolyChord (trade-off between
            evidence (0) and posterior (1) computation) :param polychord_settings: settings
            dictionary to send to pypolychord. Check dypolychord documentation for details.
        :param dypolychord_seed_increment: seed increment for dypolychord with MPI.
            Check dypolychord documentation for details.
        :param dynesty_bound: see https://dynesty.readthedocs.io
        :param sampler_type: 'MULTINEST', 'DYPOLYCHORD', 'DYNESTY'
        :param kwargs_run: keywords passed to the core sampling method
        :param prior_type: 'uniform' of 'gaussian', for converting the unit hypercube to
            param cube
        :param width_scale: scale the width (lower/upper limits) of the parameters space
            by this factor
        :param sigma_scale: if prior_type is 'gaussian', scale the gaussian sigma by
            this factor
        :param output_basename: name of the folder in which the core MultiNest/PolyChord
            code will save output files
        :param remove_output_dir: if True, the above folder is removed after completion
        :param dypolychord_dynamic_goal: dynamic goal for DyPolyChord (trade-off between
            evidence (0) and posterior (1) computation)
        :param polychord_settings: settings dictionary to send to pypolychord. Check
            dypolychord documentation for details.
        :param dypolychord_seed_increment: seed increment for dypolychord with MPI.
            Check dypolychord documentation for details.
        :param dynesty_bound: see https://dynesty.readthedocs.io for details
        :param dynesty_sample: see https://dynesty.readthedocs.io for details
        :return: list of output arguments : samples, mean inferred values, log-
            likelihood, log-evidence, error on log-evidence for each sample
        """
        mean_start, sigma_start = self._prepare_sampling(prior_type)

        if sampler_type == "MULTINEST":
            sampler = MultiNestSampler(
                self.likelihoodModule,
                prior_type=prior_type,
                prior_means=mean_start,
                prior_sigmas=sigma_start,
                width_scale=width_scale,
                sigma_scale=sigma_scale,
                output_dir=output_dir,
                output_basename=output_basename,
                remove_output_dir=remove_output_dir,
                use_mpi=self._mpi,
            )
            samples, means, logZ, logZ_err, logL, results_object = sampler.run(
                kwargs_run
            )

        elif sampler_type == "DYPOLYCHORD":
            if "resume_dyn_run" in kwargs_run and kwargs_run["resume_dyn_run"] is True:
                resume_dyn_run = True
            else:
                resume_dyn_run = False
            sampler = DyPolyChordSampler(
                self.likelihoodModule,
                prior_type=prior_type,
                prior_means=mean_start,
                prior_sigmas=sigma_start,
                width_scale=width_scale,
                sigma_scale=sigma_scale,
                output_dir=output_dir,
                output_basename=output_basename,
                polychord_settings=polychord_settings,
                remove_output_dir=remove_output_dir,
                resume_dyn_run=resume_dyn_run,
                use_mpi=self._mpi,
            )
            samples, means, logZ, logZ_err, logL, results_object = sampler.run(
                dypolychord_dynamic_goal, kwargs_run
            )

        elif sampler_type == "DYNESTY":
            sampler = DynestySampler(
                self.likelihoodModule,
                prior_type=prior_type,
                prior_means=mean_start,
                prior_sigmas=sigma_start,
                width_scale=width_scale,
                sigma_scale=sigma_scale,
                bound=dynesty_bound,
                sample=dynesty_sample,
                use_mpi=self._mpi,
            )
            samples, means, logZ, logZ_err, logL, results_object = sampler.run(
                kwargs_run
            )

        else:
            raise ValueError("Sampler type %s not supported." % sampler_type)
        # update current best fit values
        self._update_state(samples[-1])

        output = [
            sampler_type,
            samples,
            sampler.param_names,
            logL,
            logZ,
            logZ_err,
            results_object,
        ]
        return output

    def psf_iteration(self, compute_bands=None, **kwargs_psf_iter):
        """Iterative PSF reconstruction.

        :param compute_bands: bool list, if multiple bands, this process can be limited
            to a subset of bands
        :param kwargs_psf_iter: keyword arguments as used or available in
            PSFIteration.update_iterative() definition
        :return: 0, updated PSF is stored in self.multi_band_list
        """
        kwargs_model = self._updateManager.kwargs_model
        kwargs_likelihood = self._updateManager.kwargs_likelihood
        likelihood_mask_list = kwargs_likelihood.get("image_likelihood_mask_list", None)
        kwargs_pixelbased = kwargs_likelihood.get("kwargs_pixelbased", None)
        kwargs_temp = self.best_fit(bijective=False)
        if compute_bands is None:
            compute_bands = [True] * len(self.multi_band_list)

        for band_index in range(len(self.multi_band_list)):
            if compute_bands[band_index] is True:
                kwargs_psf = self.multi_band_list[band_index][1]
                image_model = SingleBandMultiModel(
                    self.multi_band_list,
                    kwargs_model,
                    likelihood_mask_list=likelihood_mask_list,
                    band_index=band_index,
                    kwargs_pixelbased=kwargs_pixelbased,
                )
                psf_iter = PsfFitting(image_model_class=image_model)
                kwargs_psf = psf_iter.update_iterative(
                    kwargs_psf, kwargs_params=kwargs_temp, **kwargs_psf_iter
                )
                self.multi_band_list[band_index][1] = kwargs_psf
        return 0

    def align_images(
        self,
        n_particles=10,
        n_iterations=10,
        align_offset=True,
        align_rotation=False,
        threadCount=1,
        compute_bands=None,
        delta_shift=0.2,
        delta_rot=0.1,
    ):
        """Aligns the coordinate systems of different exposures within a fixed model
        parameterisation by executing a PSO with relative coordinate shifts as free
        parameters.

        :param n_particles: number of particles in the Particle Swarm Optimization
        :param n_iterations: number of iterations in the optimization process
        :param align_offset: aligns shift in Ra and Dec
        :type align_offset: boolean
        :param align_rotation: aligns coordinate rotation
        :type align_rotation: boolean
        :param delta_shift: astrometric shift tolerance
        :param delta_rot: rotation angle tolerance [in radian]
        :param compute_bands: bool list, if multiple bands, this process can be limited
            to a subset of bands for which the coordinate system is being fit for best
            alignment to the model parameters
        :return: 0, updated coordinate system for the band(s)
        """
        kwargs_model = self._updateManager.kwargs_model
        kwargs_likelihood = self._updateManager.kwargs_likelihood
        likelihood_mask_list = kwargs_likelihood.get("image_likelihood_mask_list", None)
        kwargs_temp = self.best_fit(bijective=False)
        if compute_bands is None:
            compute_bands = [True] * len(self.multi_band_list)

        for i in range(len(self.multi_band_list)):
            if compute_bands[i] is True:
                alignmentFitting = AlignmentFitting(
                    self.multi_band_list,
                    kwargs_model,
                    kwargs_temp,
                    band_index=i,
                    likelihood_mask_list=likelihood_mask_list,
                    align_offset=align_offset,
                    align_rotation=align_rotation,
                )

                kwargs_data, chain = alignmentFitting.pso(
                    n_particles=n_particles,
                    n_iterations=n_iterations,
                    delta_shift=delta_shift,
                    delta_rot=delta_rot,
                    threadCount=threadCount,
                    mpi=self._mpi,
                    print_key="Alignment fitting for band %s ..." % i,
                )
                print("Align completed for band %s." % i)
                print(
                    "ra_shift: %s,  dec_shift: %s, phi_rot: %s"
                    % (
                        kwargs_data.get("ra_shift", 0),
                        kwargs_data.get("dec_shift", 0),
                        kwargs_data.get("phi_rot", 0),
                    )
                )
                self.multi_band_list[i][0] = kwargs_data
        return 0

    def flux_calibration(
        self,
        n_particles=10,
        n_iterations=10,
        threadCount=1,
        calibrate_bands=None,
        scaling_lower_limit=0,
        scaling_upper_limit=1000,
    ):
        """Calibrates flux_scaling between multiple images. This routine only works in
        'join-linear' model when fluxes are meant to be identical for different bands.

        :param n_particles: number of particles in the Particle Swarm Optimization
        :param n_iterations: number of iterations in the optimization process
        :param calibrate_bands: state which bands the flux calibration is applied to
        :type calibrate_bands: list of booleans of length of the imaging bands
        :param threadCount: number of CPU threads. If MPI option is set, threadCount=1
        :type threadCount: integer
        :param scaling_lower_limit: lower limit of flux_scaling
        :param scaling_upper_limit: upper limit of flux scaling
        :return: 0, updated coordinate system for the band(s)
        """
        kwargs_model = self._updateManager.kwargs_model
        kwargs_temp = self.best_fit(bijective=False)
        multi_band_type = self.kwargs_data_joint.get("multi_band_type", "multi-linear")
        kwargs_imaging = self.likelihoodModule.kwargs_imaging

        calibration_fitting = FluxCalibration(
            kwargs_imaging=kwargs_imaging,
            kwargs_model=kwargs_model,
            kwargs_params=kwargs_temp,
            calibrate_bands=calibrate_bands,
        )

        multi_band_list, chain = calibration_fitting.pso(
            n_particles=n_particles,
            n_iterations=n_iterations,
            threadCount=threadCount,
            mpi=self._mpi,
            scaling_lower_limit=scaling_lower_limit,
            scaling_upper_limit=scaling_upper_limit,
        )
        self.multi_band_list = multi_band_list
        return 0

    def update_settings(
        self,
        kwargs_model=None,
        kwargs_constraints=None,
        kwargs_likelihood=None,
        lens_add_fixed=None,
        source_add_fixed=None,
        lens_light_add_fixed=None,
        ps_add_fixed=None,
        special_add_fixed=None,
        tracer_source_add_fixed=None,
        lens_remove_fixed=None,
        source_remove_fixed=None,
        lens_light_remove_fixed=None,
        ps_remove_fixed=None,
        special_remove_fixed=None,
        tracer_source_remove_fixed=None,
        change_source_lower_limit=None,
        change_source_upper_limit=None,
        change_lens_lower_limit=None,
        change_lens_upper_limit=None,
        change_sigma_lens=None,
        change_sigma_source=None,
        change_sigma_lens_light=None,
    ):
        """Updates lenstronomy settings "on the fly".

        :param kwargs_model: kwargs, specified keyword arguments overwrite the existing ones
        :param kwargs_constraints: kwargs, specified keyword arguments overwrite the existing ones
        :param kwargs_likelihood: kwargs, specified keyword arguments overwrite the existing ones
        :param lens_add_fixed: [[i_model, ['param1', 'param2',...], [...]]
        :param source_add_fixed: [[i_model, ['param1', 'param2',...], [...]]
        :param lens_light_add_fixed: [[i_model, ['param1', 'param2',...], [...]]
        :param ps_add_fixed: [[i_model, ['param1', 'param2',...], [...]]
        :param special_add_fixed: ['param1', 'param2',...]
        :param special_add_fixed: ['param1', 'param2',...]
        :param tracer_source_add_fixed: [[i_model, ['param1', 'param2',...], [...]]
        :param lens_remove_fixed: [[i_model, ['param1', 'param2',...], [...]]
        :param source_remove_fixed: [[i_model, ['param1', 'param2',...], [...]]
        :param lens_light_remove_fixed: [[i_model, ['param1', 'param2',...], [...]]
        :param ps_remove_fixed: [[i_model, ['param1', 'param2',...], [...]]
        :param special_remove_fixed: ['param1', 'param2',...]
        :param special_remove_fixed: ['param1', 'param2',...]
        :param tracer_source_remove_fixed: [[i_model, ['param1', 'param2',...], [...]]
        :param change_lens_lower_limit: [[i_model, ['param_name1', 'param_name2', ...], [value1, value2, ...]]]
        :param change_lens_upper_limit: [[i_model, ['param_name1', 'param_name2', ...], [value1, value2, ...]]]
        :param change_source_lower_limit: [[i_model, ['param_name1', 'param_name2', ...], [value1, value2, ...]]]
        :param change_source_upper_limit: [[i_model, [''param_name1', 'param_name2', ...], [value1, value2, ...]]]
        :param change_sigma_lens: [[i_model, ['param_name1', 'param_name2', ...], [value1, value2, ...]]]
        :param change_sigma_source: [[i_model, ['param_name1', 'param_name2', ...], [value1, value2, ...]]]
        :param change_sigma_lens_light: [[i_model, ['param_name1', 'param_name2', ...], [value1, value2, ...]]]
        :return: 0, the settings are overwritten for the next fitting step to come
        """
        self._updateManager.update_options(
            kwargs_model, kwargs_constraints, kwargs_likelihood
        )
        self._updateManager.update_fixed(
            lens_add_fixed,
            source_add_fixed,
            lens_light_add_fixed,
            ps_add_fixed,
            special_add_fixed,
            tracer_source_add_fixed,
            lens_remove_fixed,
            source_remove_fixed,
            lens_light_remove_fixed,
            ps_remove_fixed,
            special_remove_fixed,
            tracer_source_remove_fixed,
        )
        self._updateManager.update_limits(
            change_source_lower_limit,
            change_source_upper_limit,
            change_lens_lower_limit,
            change_lens_upper_limit,
        )
        self._updateManager.update_sigmas(
            change_sigma_lens=change_sigma_lens,
            change_sigma_source=change_sigma_source,
            change_sigma_lens_light=change_sigma_lens_light,
        )
        return 0

    def set_param_value(self, **kwargs):
        """Set a parameter to a specific value. `kwargs` are below.

        :param lens: [[i_model, ['param1', 'param2',...], [...]]
        :type lens:
        :param source: [[i_model, ['param1', 'param2',...], [...]]
        :type source:
        :param lens_light: [[i_model, ['param1', 'param2',...], [...]]
        :type lens_light:
        :param ps: [[i_model, ['param1', 'param2',...], [...]]
        :type ps:
        :return: 0, the value of the param is overwritten
        :rtype:
        """
        self._updateManager.update_param_value(**kwargs)

    def fix_not_computed(self, free_bands):
        """Fixes lens model parameters of imaging bands/frames that are not computed and
        frees the parameters of the other lens models to the initial kwargs_fixed
        options.

        :param free_bands: bool list of length of imaging bands in order of imaging
            bands, if False: set fixed lens model
        :return: None
        """
        self._updateManager.fix_not_computed(free_bands=free_bands)

    def _prepare_sampling(self, prior_type):
        if prior_type == "gaussian":
            mean_start = self.param_class.kwargs2args(
                **self._updateManager.parameter_state
            )
            sigma_start = self.param_class.kwargs2args(
                **self._updateManager.sigma_kwargs
            )
            mean_start = np.array(mean_start)
            sigma_start = np.array(sigma_start)
        else:
            mean_start, sigma_start = None, None
        return mean_start, sigma_start

    def _update_state(self, result):
        """

        :param result: array of parameters being sampled (e.g. result of MCMC chain)
        :return: None, updates the parameter state of the class instance
        """
        kwargs_result = self.param_class.args2kwargs(result, bijective=True)
        self._updateManager.update_param_state(**kwargs_result)

    def _result_from_mcmc(self, mcmc_output):
        """

        :param mcmc_output: list returned by self.mcmc()
        :return: kwargs_result like returned by self.pso(), from best logL MCMC sample
        """
        _, samples, _, logL_values = mcmc_output
        return self.best_fit_from_samples(samples, logL_values)

    def best_fit_from_samples(self, samples, logl):
        """Return best fit (max likelihood) value of samples in lenstronomy conventions.

        :param samples: samples of multi-dimensional parameter space
        :param logl: likelihood values for each sample
        :return: kwargs_result in lenstronomy convention
        """
        # get index of best logL sample
        best_fit_index = np.argmax(logl)
        best_fit_sample = samples[best_fit_index, :]
        best_fit_result = best_fit_sample.tolist()
        # get corresponding kwargs
        kwargs_result = self.param_class.args2kwargs(best_fit_result, bijective=True)
        return kwargs_result<|MERGE_RESOLUTION|>--- conflicted
+++ resolved
@@ -401,10 +401,7 @@
             threadCount=threadCount,
             mpi=self._mpi,
             print_key=print_key,
-<<<<<<< HEAD
-=======
             verbose=self._verbose
->>>>>>> af02328e
         )
         kwargs_result = param_class.args2kwargs(result, bijective=True)
         return kwargs_result, chain, param_list
