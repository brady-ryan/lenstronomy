--- conflicted
+++ resolved
@@ -56,11 +56,6 @@
         bool_list = self._bool_list(k=k)
         for i, model in enumerate(self.profile_type_list):
             if bool_list[i] is True:
-<<<<<<< HEAD
-                if model in ['SERSIC', 'SERSIC_ELLIPSE', 'CORE_SERSIC', 'HERNQUIST', 'HERNQUIST_ELLIPSE', 'PJAFFE',
-                             'PJAFFE_ELLIPSE', 'GAUSSIAN', 'GAUSSIAN_ELLIPSE', 'POWER_LAW', 'NIE', 'CHAMELEON',
-                             'DOUBLE_CHAMELEON', 'TRIPLE_CHAMELEON', 'UNIFORM', 'INTERPOL', 'ELLIPSOID', 'LINEAR', 'LINEAR_ELLIPSE']:
-=======
                 if model in [
                     "SERSIC",
                     "SERSIC_ELLIPSE",
@@ -80,8 +75,9 @@
                     "UNIFORM",
                     "INTERPOL",
                     "ELLIPSOID",
+                    "LINEAR",
+                    "LINEAR_ELLIPSE",
                 ]:
->>>>>>> 079f91d2
                     kwargs_new = kwargs_list[i].copy()
                     new = {"amp": 1}
                     kwargs_new.update(new)
@@ -140,11 +136,6 @@
         """
         n_list = []
         for i, model in enumerate(self.profile_type_list):
-<<<<<<< HEAD
-            if model in ['SERSIC', 'SERSIC_ELLIPSE', 'CORE_SERSIC', 'HERNQUIST', 'HERNQUIST_ELLIPSE', 'PJAFFE',
-                         'PJAFFE_ELLIPSE', 'GAUSSIAN', 'GAUSSIAN_ELLIPSE', 'POWER_LAW', 'NIE', 'CHAMELEON',
-                         'DOUBLE_CHAMELEON', 'TRIPLE_CHAMELEON', 'UNIFORM', 'INTERPOL', 'ELLIPSOID', 'LINEAR', 'LINEAR_ELLIPSE']:
-=======
             if model in [
                 "SERSIC",
                 "SERSIC_ELLIPSE",
@@ -163,8 +154,9 @@
                 "UNIFORM",
                 "INTERPOL",
                 "ELLIPSOID",
+                "LINEAR",
+                "LINEAR_ELLIPSE",
             ]:
->>>>>>> 079f91d2
                 n_list += [1]
             elif model in ["MULTI_GAUSSIAN", "MULTI_GAUSSIAN_ELLIPSE"]:
                 num = len(kwargs_list[i]["sigma"])
@@ -202,12 +194,6 @@
         :return: kwargs list with over-written or added 'amp' parameters according to the coefficients in param
         """
         for k, model in enumerate(self.profile_type_list):
-<<<<<<< HEAD
-            if model in ['SERSIC', 'SERSIC_ELLIPSE', 'CORE_SERSIC', 'HERNQUIST', 'PJAFFE', 'PJAFFE_ELLIPSE',
-                         'HERNQUIST_ELLIPSE', 'GAUSSIAN', 'GAUSSIAN_ELLIPSE', 'POWER_LAW', 'NIE', 'CHAMELEON',
-                         'DOUBLE_CHAMELEON', 'TRIPLE_CHAMELEON', 'UNIFORM', 'INTERPOL', 'ELLIPSOID', 'LINEAR', 'LINEAR_ELLIPSE']:
-                kwargs_list[k]['amp'] = param[i]
-=======
             if model in [
                 "SERSIC",
                 "SERSIC_ELLIPSE",
@@ -227,9 +213,10 @@
                 "UNIFORM",
                 "INTERPOL",
                 "ELLIPSOID",
+                "LINEAR",
+                "LINEAR_ELLIPSE",
             ]:
                 kwargs_list[k]["amp"] = param[i]
->>>>>>> 079f91d2
                 i += 1
             elif model in ["MULTI_GAUSSIAN", "MULTI_GAUSSIAN_ELLIPSE"]:
                 num_param = len(kwargs_list[k]["sigma"])
