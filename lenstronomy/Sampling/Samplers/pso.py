--- conflicted
+++ resolved
@@ -229,11 +229,7 @@
         pos_list = []
 
         num_iter = 0
-<<<<<<< HEAD
-        for _ in self.sample(max_iter, c1, c2, p, m, n, early_stop_tolerance):
-=======
         for _ in self.sample(max_iter, c1, c2, p, m, n, early_stop_tolerance, verbose):
->>>>>>> af02328e
             log_likelihood_list.append(self.global_best.fitness)
             vel_list.append(self.global_best.velocity)
             pos_list.append(self.global_best.position)
