import numpy as np
from lenstronomy.Util.prob_density import KDE1D

__all__ = ["PriorLikelihood"]


class PriorLikelihood(object):
    """Class containing additional Gaussian priors to be folded into the likelihood."""

    def __init__(
        self,
        prior_lens=None,
        prior_source=None,
        prior_lens_light=None,
        prior_ps=None,
        prior_special=None,
        prior_extinction=None,
        prior_lens_kde=None,
        prior_source_kde=None,
        prior_lens_light_kde=None,
        prior_ps_kde=None,
        prior_special_kde=None,
        prior_extinction_kde=None,
        prior_lens_lognormal=None,
        prior_source_lognormal=None,
        prior_lens_light_lognormal=None,
        prior_ps_lognormal=None,
        prior_special_lognormal=None,
        prior_extinction_lognormal=None,
    ):
        """

        :param prior_lens: list of [index_model, param_name, mean, 1-sigma priors]
        :param prior_source: list of [index_model, param_name, mean, 1-sigma priors]
        :param prior_lens_light: list of [index_model, param_name, mean, 1-sigma priors]
        :param prior_ps: list of [index_model, param_name, mean, 1-sigma priors]
        :param prior_special: list of [param_name, mean, 1-sigma priors]
        :param prior_extinction: list of [index_model, param_name, mean, 1-sigma priors]

        :param prior_lens_kde: list of [index_model, param_name, samples]
        :param prior_source_kde: list of [index_model, param_name, samples]
        :param prior_lens_light_kde: list of [index_model, param_name, samples]
        :param prior_ps_kde: list of [index_model, param_name, samples]
        :param prior_special_kde: list of [param_name, samples]
        :param prior_extinction_kde: list of [index_model, param_name, samples]

        :param prior_lens_lognormal: list of [index_model, param_name, mean, 1-sigma priors]
        :param prior_source_lognormal: list of [index_model, param_name, mean, 1-sigma priors]
        :param prior_lens_light_lognormal: list of [index_model, param_name, mean, 1-sigma priors]
        :param prior_ps_lognormal: list of [index_model, param_name, mean, 1-sigma priors]
        :param prior_special_lognormal: list of [param_name, mean, 1-sigma priors]
        :param prior_extinction_lognormal: list of [index_model, param_name, mean, 1-sigma priors]

        """

        (
            self._prior_lens,
            self._prior_source,
            self._prior_lens_light,
            self._prior_ps,
            self._prior_special,
            self._prior_extinction,
        ) = (
            prior_lens,
            prior_source,
            prior_lens_light,
            prior_ps,
            prior_special,
            prior_extinction,
        )
        (
            self._prior_lens_kde,
            self._prior_source_kde,
            self._prior_lens_light_kde,
            self._prior_ps_kde,
        ) = (prior_lens_kde, prior_source_kde, prior_lens_light_kde, prior_ps_kde)
        (
            self._prior_lens_lognormal,
            self._prior_source_lognormal,
            self._prior_lens_light_lognormal,
            self._prior_ps_lognormal,
            self._prior_special_lognormal,
            self._prior_extinction_lognormal,
        ) = (
            prior_lens_lognormal,
            prior_source_lognormal,
            prior_lens_light_lognormal,
            prior_ps_lognormal,
            prior_special_lognormal,
            prior_extinction_lognormal,
        )

        self._kde_lens_list = self._init_kde(prior_lens_kde)
        self._kde_source_list = self._init_kde(prior_source_kde)
        self._kde_lens_light_list = self._init_kde(prior_lens_light_kde)
        self._kde_ps_list = self._init_kde(prior_ps_kde)
        self._kde_lens_light_list = self._init_kde(prior_lens_light_kde)

    @staticmethod
    def _init_kde(prior_list_kde):
        """

        :param prior_list_kde: list of [index_model, param_name, samples]
        :return: list of initiated KDE's
        """
        if prior_list_kde is None:
            return 0
        kde_list = []
        for prior in prior_list_kde:
            index, param_name, samples = prior
            kde_list.append(KDE1D(values=samples))
        return kde_list

<<<<<<< HEAD
    def logL(self, kwargs_lens=None, kwargs_source=None, kwargs_lens_light=None, kwargs_ps=None, kwargs_special=None,
             kwargs_extinction=None, kwargs_tracer_source=None):
=======
    def logL(
        self,
        kwargs_lens=None,
        kwargs_source=None,
        kwargs_lens_light=None,
        kwargs_ps=None,
        kwargs_special=None,
        kwargs_extinction=None,
    ):
>>>>>>> 079f91d2
        """

        :param kwargs_lens: lens model parameter list
        :return: log likelihood of lens center
        """
        logL = 0
        logL += self._prior_kwargs_list(kwargs_lens, self._prior_lens)
        logL += self._prior_kwargs_list(kwargs_source, self._prior_source)
        logL += self._prior_kwargs_list(kwargs_lens_light, self._prior_lens_light)
        logL += self._prior_kwargs_list(kwargs_ps, self._prior_ps)
        logL += self._prior_kwargs(kwargs_special, self._prior_special)
        logL += self._prior_kwargs_list(kwargs_extinction, self._prior_extinction)

        logL += self._prior_lognormal_kwargs_list(
            kwargs_lens, self._prior_lens_lognormal
        )
        logL += self._prior_lognormal_kwargs_list(
            kwargs_source, self._prior_source_lognormal
        )
        logL += self._prior_lognormal_kwargs_list(
            kwargs_lens_light, self._prior_lens_light_lognormal
        )
        logL += self._prior_lognormal_kwargs_list(kwargs_ps, self._prior_ps_lognormal)
        logL += self._prior_lognormal_kwargs(
            kwargs_special, self._prior_special_lognormal
        )
        logL += self._prior_lognormal_kwargs_list(
            kwargs_extinction, self._prior_extinction_lognormal
        )

        logL += self._prior_kde_list(
            kwargs_lens, self._prior_lens_kde, self._kde_lens_list
        )
        logL += self._prior_kde_list(
            kwargs_source, self._prior_source_kde, self._kde_source_list
        )
        logL += self._prior_kde_list(
            kwargs_lens_light, self._prior_lens_light_kde, self._kde_lens_light_list
        )
        logL += self._prior_kde_list(kwargs_ps, self._prior_ps_kde, self._kde_ps_list)
        return logL

    @staticmethod
    def _prior_kde_list(kwargs_list, prior_list, kde_list):
        """

        :param kwargs_list:
        :param prior_list:
        :return:
        """
        if prior_list is None:
            return 0
        logL = 0
        for i in range(len(prior_list)):
            index, param_name, values = prior_list[i]
            model_value = kwargs_list[index][param_name]
            likelihood = kde_list[i].likelihood(model_value)[0]
            logL += np.log(likelihood)
        return logL

    @staticmethod
    def _prior_kwargs_list(kwargs_list, prior_list):
        """

        :param kwargs_list: keyword argument list
        :param prior_list: prior list
        :return: logL
        """
        if prior_list is None:
            return 0
        logL = 0
        for i in range(len(prior_list)):
            index, param_name, value, sigma = prior_list[i]
            model_value = kwargs_list[index][param_name]
            dist = (model_value - value) ** 2 / sigma**2 / 2
            logL -= np.sum(dist)
        return logL

    @staticmethod
    def _prior_kwargs(kwargs, prior_list):
        """Prior computation for a keyword argument (not list thereof)

        :param kwargs: keyword argument
        :return: logL
        """
        if prior_list is None:
            return 0
        logL = 0
        for i in range(len(prior_list)):
            param_name, value, sigma = prior_list[i]
            model_value = kwargs[param_name]
            dist = (model_value - value) ** 2 / sigma**2 / 2
            logL -= np.sum(dist)
        return logL

    @staticmethod
    def _prior_lognormal_kwargs_list(kwargs_list, prior_list):
        """

        :param kwargs_list: keyword argument list
        :param prior_list: prior list
        :return: logL
        """
        if prior_list is None:
            return 0
        logL = 0
        for i in range(len(prior_list)):
            index, param_name, value, sigma = prior_list[i]
            model_value = kwargs_list[index][param_name]
            dist = (np.log(model_value) - value) ** 2 / sigma**2 / 2 + model_value
            logL -= np.sum(dist)
        return logL

    @staticmethod
    def _prior_lognormal_kwargs(kwargs, prior_list):
        """Prior computation for a keyword argument (not list thereof)

        :param kwargs: keyword argument
        :return: logL
        """
        if prior_list is None:
            return 0
        logL = 0
        for i in range(len(prior_list)):
            param_name, value, sigma = prior_list[i]
            model_value = kwargs[param_name]
            dist = (np.log(model_value) - value) ** 2 / sigma**2 / 2 + model_value
            logL -= np.sum(dist)
        return logL<|MERGE_RESOLUTION|>--- conflicted
+++ resolved
@@ -111,10 +111,6 @@
             kde_list.append(KDE1D(values=samples))
         return kde_list
 
-<<<<<<< HEAD
-    def logL(self, kwargs_lens=None, kwargs_source=None, kwargs_lens_light=None, kwargs_ps=None, kwargs_special=None,
-             kwargs_extinction=None, kwargs_tracer_source=None):
-=======
     def logL(
         self,
         kwargs_lens=None,
@@ -123,8 +119,8 @@
         kwargs_ps=None,
         kwargs_special=None,
         kwargs_extinction=None,
+        kwargs_tracer_source=None,
     ):
->>>>>>> 079f91d2
         """
 
         :param kwargs_lens: lens model parameter list
