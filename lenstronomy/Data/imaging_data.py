--- conflicted
+++ resolved
@@ -43,13 +43,8 @@
 
     """
     def __init__(self, image_data, exposure_time=None, background_rms=None, noise_map=None, gradient_boost_factor=None,
-<<<<<<< HEAD
-                 ra_at_xy_0=0, dec_at_xy_0=0, transform_pix2angle=None, ra_shift=0, dec_shift=0, phi_rot=0,
-                 antenna_primary_beam=None, flux_scaling=1):
-=======
                  ra_at_xy_0=0, dec_at_xy_0=0, transform_pix2angle=None, ra_shift=0, dec_shift=0, log_likelihood_constant=0,
-                 antenna_primary_beam=None, likelihood_method='diagonal'):
->>>>>>> 5ab13372
+                 antenna_primary_beam=None, likelihood_method='diagonal', phi_rot=0, flux_scaling=1):
         """
 
         :param image_data: 2d numpy array of the image data
@@ -64,21 +59,17 @@
         :param dec_at_xy_0: dec coordinate at pixel (0,0)
         :param ra_shift: RA shift of pixel grid
         :param dec_shift: DEC shift of pixel grid
-<<<<<<< HEAD
+        :param log_likelihood_constant: float, allows user to input a constant that will be added to the log likelihood. Note that, as for now, this variable is ONLY used for interferometric mode.
+        :param antenna_primary_beam: 2d numpy array with the same size of imaga_data;
         :param phi_rot: rotation angle in regard to pixel coordinate transform_pix2angle
         :param antenna_primary_beam: 2d numpy array with the same size of image_data;
-         more descriptions of the primary beam can be found in the AngularSensitivity class
-        :param flux_scaling: scales the model amplitudes to match the imaging data units. This can be used, for example,
-         when modeling multiple exposures that have different magnitude zero points (or flux normalizations) but demand
-         the same model normalization
-=======
-        :param log_likelihood_constant: float, allows user to input a constant that will be added to the log likelihood. Note that, as for now, this variable is ONLY used for interferometric mode.
-        :param antenna_primary_beam: 2d numpy array with the same size of imaga_data;
          more descriptions of the primary beam can be found in the AngularSensitivity class
         :param likelihood_method: string, type of method of log_likelihood computation: options are 'diagonal', 'interferometry_natwt'.
          The default option 'diagonal' uses a diagonal covariance matrix, which is the case for CCD images.
          The 'interferometry_natwt' option uses our special interferometric likelihood function based on natural weighting images.
->>>>>>> 5ab13372
+        :param flux_scaling: scales the model amplitudes to match the imaging data units. This can be used, for example,
+         when modeling multiple exposures that have different magnitude zero points (or flux normalizations) but demand
+         the same model normalization
         """
         nx, ny = np.shape(image_data)
         if transform_pix2angle is None:
@@ -133,56 +124,48 @@
             This can e.g. come from model errors in the PSF estimation.
         :return: the natural logarithm of the likelihood p(data|model)
         """
-<<<<<<< HEAD
+        # if the likelihood method is assigned to be 'interferometry_natwt', it will return logL computed using the interfermetric likelihood function
+        if self._logL_method == 'interferometry_natwt':
+            return self.log_likelihood_interferometry(model)
+
         c_d = self.C_D_model(model)
         chi2 = (model - self._data) ** 2 / (c_d + np.abs(additional_error_map)) * mask
         chi2 = np.array(chi2)
         log_likelihood = - np.sum(chi2) / 2
         return log_likelihood
-=======
-        # if the likelihood method is assigned to be 'interferometry_natwt', it will return logL computed using the interfermetric likelihood function
-        if self._logL_method == 'interferometry_natwt':
-            return self.log_likelihood_interferometry(model)
-        
-        C_D = self.C_D_model(model)
-        X2 = (model - self._data) ** 2 / (C_D + np.abs(additional_error_map)) * mask
-        X2 = np.array(X2)
-        logL = - np.sum(X2) / 2
-        return logL
-    
+
     def log_likelihood_interferometry(self, model):
         """
         log_likelihood function for natural weighting interferometric images,
         based on (place holder for Nan Zhang's paper).
-        
-        For the interferometry case, the model should be in the form [array1, array2], 
+
+        For the interferometry case, the model should be in the form [array1, array2],
         where array1 and array2 are unconvolved and convolved model images respectively.
         They are both 2d array with the same shape of the data.
-        
+
         The chi^2 of interferometry is computed by
         .. math::
             \\chi^2 =  (d-Ax)^TC^{-1}(d-Ax) = \\frac{1}{\\sigma^2}(d^TA^{-1}d - 2x^Td + x^TAx)
         where :math:`d` and :math:`x` are the data vector and the unconvolved model image vector respectively.
         :math:`A` is the convolution operation matrix, where we normalize the PSF by setting its central pixel to 1.
         :math:`C` is the noise covariance matrix, its diagonal entries are rms^2 of noises, :math:`\\sigma^2`.
-        For natural weighting interferometric images, we used the relation 
+        For natural weighting interferometric images, we used the relation
         (see Section 3.2 of https://doi.org/10.1093/mnras/staa2740 for the relation of natural weighting covariance matrix and PSF convolution)
         .. math::
             C = \\sigma^2 A
-        to simplify the likelihood function above. 
+        to simplify the likelihood function above.
         """
-        
+
         xd = np.sum(model[0] * self._data)
         xAx = np.sum(model[0] * model[1])
         logL = - (xAx - 2 * xd) / (2 * self._background_rms ** 2) + self._logL_constant
         return logL
-    
+
     def likelihood_method(self):
         """
-        
-        pass the likelihood_method to the ImageModel and will be used to identify the method of 
+
+        pass the likelihood_method to the ImageModel and will be used to identify the method of
         likelihood computation in ImageLinearFit.
         :return: string, likelihood method
         """
-        return self._logL_method
->>>>>>> 5ab13372
+        return self._logL_method