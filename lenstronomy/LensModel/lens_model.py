from __future__ import print_function, division, absolute_import, unicode_literals
__author__ = 'sibirrer'
from lenstronomy.LensModel.single_plane import SinglePlane
from lenstronomy.LensModel.LineOfSight.single_plane_los import SinglePlaneLOS 
from lenstronomy.LensModel.MultiPlane.multi_plane import MultiPlane
from lenstronomy.Cosmo.lens_cosmo import LensCosmo
from lenstronomy.Util import constants as const

__all__ = ['LensModel']


class LensModel(object):
    """
    class to handle an arbitrary list of lens models. This is the main lenstronomy LensModel API for all other modules.
    NH modifiying to include LOS effects 08/09/21 #NHmod
    PF modifying to make the detection of LOS effects automatic and remove los_effects flag #PFmod
    DJ modifying to change kwargs_lens to kwargs in fermat_potential and time_delay functions, for implementation of LOS effects #DJmod
    """

    def __init__(self, lens_model_list, z_lens=None, z_source=None, lens_redshift_list=None, cosmo=None,
                 multi_plane=False, numerical_alpha_class=None, observed_convention_index=None,
                 z_source_convention=None, cosmo_interp=False,
                 z_interp_stop=None, num_z_interp=100,
                 kwargs_interp=None):
        """

        :param lens_model_list: list of strings with lens model names
        :param z_lens: redshift of the deflector (only considered when operating in single plane mode).
        Is only needed for specific functions that require a cosmology.
        :param z_source: redshift of the source: Needed in multi_plane option only,
        not required for the core functionalities in the single plane mode.
        :param lens_redshift_list: list of deflector redshift (corresponding to the lens model list),
        only applicable in multi_plane mode.
        :param cosmo: instance of the astropy cosmology class. If not specified, uses the default cosmology.
        :param multi_plane: bool, if True, uses multi-plane mode. Default is False.
        :param numerical_alpha_class: an instance of a custom class for use in NumericalAlpha() lens model
        (see documentation in Profiles/numerical_alpha)
        :param kwargs_interp: interpolation keyword arguments specifying the numerics.
         See description in the Interpolate() class. Only applicable for 'INTERPOL' and 'INTERPOL_SCALED' models.
        :param observed_convention_index: a list of indices, corresponding to the lens_model_list element with same
        index, where the 'center_x' and 'center_y' kwargs correspond to observed (lensed) positions, not physical
        positions. The code will compute the physical locations when performing computations
        :param z_source_convention: float, redshift of a source to define the reduced deflection angles of the lens
        models. If None, 'z_source' is used.
        :param cosmo_interp: boolean (only employed in multi-plane mode), interpolates astropy.cosmology distances for
        faster calls when accessing several lensing planes
        :param z_interp_stop: (only in multi-plane with cosmo_interp=True); maximum redshift for distance interpolation
        This number should be higher or equal the maximum of the source redshift and/or the z_source_convention
        :param num_z_interp: (only in multi-plane with cosmo_interp=True); number of redshift bins for interpolating
        distances
        """
        self.lens_model_list = lens_model_list
        self.z_lens = z_lens
        self.z_source = z_source
        self._z_source_convention = z_source_convention
        self.redshift_list = lens_redshift_list

        if cosmo is None:
            from astropy.cosmology import default_cosmology
            cosmo = default_cosmology.get()
        self.cosmo = cosmo
        
        # Are there line-of-sight corrections?
        permitted_los_models = ['LOS', 'LOS_MINIMAL']
        los_models = [(i, model) for (i, model) in enumerate(lens_model_list)
                      if model in permitted_los_models]
        if len(los_models) == 0:
            los_effects = False
        elif len(los_models) == 1:
            los_effects = True
            index_los, los_model = los_models[0]
        else:
            raise ValueError('You can only have one model for line-of-sight corrections.')
            
        # Multi-plane or single-plane lensing?
        self.multi_plane = multi_plane
        if multi_plane is True:
            if z_source is None:
                raise ValueError('z_source needs to be set for multi-plane lens modelling.')
            if los_effects is True:
                raise ValueError('LOS effects and multi-plane lensing are incompatible.')
            self.lens_model = MultiPlane(z_source, lens_model_list, lens_redshift_list, cosmo=cosmo,
                                         numerical_alpha_class=numerical_alpha_class,
                                         observed_convention_index=observed_convention_index,
                                         z_source_convention=z_source_convention, cosmo_interp=cosmo_interp,
                                         z_interp_stop=z_interp_stop, num_z_interp=num_z_interp,
                                         kwargs_interp=kwargs_interp)
        else:
            if los_effects is True:
                print('Adding '+los_model+' to the main lens.')
                self.lens_model = SinglePlaneLOS(lens_model_list,
                    index_los=index_los,
                    numerical_alpha_class=numerical_alpha_class,
                    lens_redshift_list=lens_redshift_list,
                    z_source_convention=z_source_convention,
                    kwargs_interp=kwargs_interp)
            else:
                print('No line-of-sight effects being added.')
                self.lens_model = SinglePlane(lens_model_list,
                    numerical_alpha_class=numerical_alpha_class,
                    lens_redshift_list=lens_redshift_list,
                    z_source_convention=z_source_convention,
                    kwargs_interp=kwargs_interp)

        if z_lens is not None and z_source is not None:
            self._lensCosmo = LensCosmo(z_lens, z_source, cosmo=cosmo)

    def ray_shooting(self, x, y, kwargs, k=None):
        """
        maps image to source position (inverse deflection)

        :param x: x-position (preferentially arcsec)
        :type x: numpy array
        :param y: y-position (preferentially arcsec)
        :type y: numpy array
        :param kwargs: list of keyword arguments of lens model parameters matching the lens model classes
        :param k: only evaluate the k-th lens model
        :return: source plane positions corresponding to (x, y) in the image plane
        """
        return self.lens_model.ray_shooting(x, y, kwargs, k=k)

    def fermat_potential(self, x_image, y_image, kwargs, x_source=None, y_source=None):       #DJmod  replaced "kwargs_lens" with "kwargs" (kw_l -> kw)
        """
        Fermat potential (negative sign means earlier arrival time)
        for Multi-plane lensing, it computes the effective Fermat potential (derived from the arrival time and
        subtracted off the time-delay distance for the given cosmology). The units are given in arcsecond square.

        :param x_image: image position
        :param y_image: image position
        :param x_source: source position
        :param y_source: source position
        :param kwargs: list of keyword arguments of lens model parameters matching the lens model classes              
        :return: fermat potential in arcsec**2 without geometry term (second part of Eqn 1 in Suyu et al. 2013) as a list
        """
        if hasattr(self.lens_model, 'fermat_potential'):
            return self.lens_model.fermat_potential(x_image, y_image, kwargs, x_source, y_source)         #kw_l -> kw
        elif hasattr(self.lens_model, 'arrival_time') and hasattr(self, '_lensCosmo'):
            dt = self.lens_model.arrival_time(x_image, y_image, kwargs)
            fermat_pot_eff = dt * const.c / self._lensCosmo.ddt / const.Mpc * const.day_s / const.arcsec ** 2
            return fermat_pot_eff
        else:
            raise ValueError('In multi-plane lensing you need to provide a specific z_lens and z_source for which the '
                             'effective Fermat potential is evaluated')

<<<<<<< HEAD
    def arrival_time(self, x_image, y_image, kwargs, kappa_ext=0):         #kw_l -> kw
=======
    def arrival_time(self, x_image, y_image, kwargs_lens, kappa_ext=0, x_source=None, y_source=None):
>>>>>>> 67cbade0
        """
        Arrival time of images relative to a straight line without lensing.
        Negative values correspond to images arriving earlier, and positive signs correspond to images arriving later.

        :param x_image: image position
        :param y_image: image position
        :param kwargs: lens model parameter keyword argument list
        :param kappa_ext: external convergence contribution not accounted in the lens model that leads to the same
         observables in position and relative fluxes but rescales the time delays
        :param x_source: source position (optional), otherwise computed with ray-tracing
        :param y_source: source position (optional), otherwise computed with ray-tracing
        :return: arrival time of image positions in units of days
        """
        if hasattr(self.lens_model, 'arrival_time'):
            arrival_time = self.lens_model.arrival_time(x_image, y_image, kwargs)         #kw_l -> kw
        else:
<<<<<<< HEAD
            fermat_pot = self.lens_model.fermat_potential(x_image, y_image, kwargs)         #kw_l -> kw
=======
            fermat_pot = self.lens_model.fermat_potential(x_image, y_image, kwargs_lens, x_source=x_source,
                                                          y_source=y_source)
>>>>>>> 67cbade0
            if not hasattr(self, '_lensCosmo'):
                raise ValueError("LensModel class was not initialized with lens and source redshifts!")
            arrival_time = self._lensCosmo.time_delay_units(fermat_pot)
        arrival_time *= (1 - kappa_ext)
        return arrival_time

    def potential(self, x, y, kwargs, k=None):
        """
        lensing potential

        :param x: x-position (preferentially arcsec)
        :type x: numpy array
        :param y: y-position (preferentially arcsec)
        :type y: numpy array
        :param kwargs: list of keyword arguments of lens model parameters matching the lens model classes
        :param k: only evaluate the k-th lens model
        :return: lensing potential in units of arcsec^2
        """
        return self.lens_model.potential(x, y, kwargs, k=k)

    def alpha(self, x, y, kwargs, k=None, diff=None):
        """
        deflection angles

        :param x: x-position (preferentially arcsec)
        :type x: numpy array
        :param y: y-position (preferentially arcsec)
        :type y: numpy array
        :param kwargs: list of keyword arguments of lens model parameters matching the lens model classes
        :param k: only evaluate the k-th lens model
        :param diff: None or float. If set, computes the deflection as a finite numerical differential of the lensing
         potential. This differential is only applicable in the single lensing plane where the form of the lensing
         potential is analytically known
        :return: deflection angles in units of arcsec
        """
        if diff is None:
            return self.lens_model.alpha(x, y, kwargs, k=k)
        elif self.multi_plane is False:
            return self._deflection_differential(x, y, kwargs, k=k, diff=diff)
        else:
            raise ValueError('numerical differentiation of lensing potential is not available in the multi-plane '
                             'setting as analytical form of lensing potential is not available.')

    def hessian(self, x, y, kwargs, k=None, diff=None, diff_method='square'):
        """
        hessian matrix

        :param x: x-position (preferentially arcsec)
        :type x: numpy array
        :param y: y-position (preferentially arcsec)
        :type y: numpy array
        :param kwargs: list of keyword arguments of lens model parameters matching the lens model classes
        :param k: only evaluate the k-th lens model
        :param diff: float, scale over which the finite numerical differential is computed. If None, then using the
         exact (if available) differentials.
        :param diff_method: string, 'square' or 'cross', indicating whether finite differentials are computed from a
         cross or a square of points around (x, y)
        :return: f_xx, f_xy, f_yx, f_yy components
        """
        if diff is None:
            return self.lens_model.hessian(x, y, kwargs, k=k)
        elif diff_method == 'square':
            return self._hessian_differential_square(x, y, kwargs, k=k, diff=diff)
        elif diff_method == 'cross':
            return self._hessian_differential_cross(x, y, kwargs, k=k, diff=diff)
        else:
            raise ValueError('diff_method %s not supported. Chose among "square" or "cross".' % diff_method)

    def kappa(self, x, y, kwargs, k=None, diff=None, diff_method='square'):
        """
        lensing convergence k = 1/2 laplacian(phi)

        :param x: x-position (preferentially arcsec)
        :type x: numpy array
        :param y: y-position (preferentially arcsec)
        :type y: numpy array
        :param kwargs: list of keyword arguments of lens model parameters matching the lens model classes
        :param k: only evaluate the k-th lens model
        :param diff: float, scale over which the finite numerical differential is computed. If None, then using the
         exact (if available) differentials.
        :param diff_method: string, 'square' or 'cross', indicating whether finite differentials are computed from a
         cross or a square of points around (x, y)
        :return: lensing convergence
        """

        f_xx, f_xy, f_yx, f_yy = self.hessian(x, y, kwargs, k=k, diff=diff, diff_method=diff_method)
        kappa = 1./2 * (f_xx + f_yy)
        return kappa

    def curl(self, x, y, kwargs, k=None, diff=None, diff_method='square'):
        """
        curl computation F_xy - F_yx

        :param x: x-position (preferentially arcsec)
        :type x: numpy array
        :param y: y-position (preferentially arcsec)
        :type y: numpy array
        :param kwargs: list of keyword arguments of lens model parameters matching the lens model classes
        :param k: only evaluate the k-th lens model
        :param diff: float, scale over which the finite numerical differential is computed. If None, then using the
         exact (if available) differentials.
        :param diff_method: string, 'square' or 'cross', indicating whether finite differentials are computed from a
         cross or a square of points around (x, y)
        :return: curl at position (x, y)
        """
        f_xx, f_xy, f_yx, f_yy = self.hessian(x, y, kwargs, k=k, diff=diff, diff_method=diff_method)
        return f_xy - f_yx

    def gamma(self, x, y, kwargs, k=None, diff=None, diff_method='square'):
        """
        shear computation
        g1 = 1/2(d^2phi/dx^2 - d^2phi/dy^2)
        g2 = d^2phi/dxdy

        :param x: x-position (preferentially arcsec)
        :type x: numpy array
        :param y: y-position (preferentially arcsec)
        :type y: numpy array
        :param kwargs: list of keyword arguments of lens model parameters matching the lens model classes
        :param k: only evaluate the k-th lens model
        :param diff: float, scale over which the finite numerical differential is computed. If None, then using the
         exact (if available) differentials.
        :param diff_method: string, 'square' or 'cross', indicating whether finite differentials are computed from a
         cross or a square of points around (x, y)
        :return: gamma1, gamma2
        """

        f_xx, f_xy, f_yx, f_yy = self.hessian(x, y, kwargs, k=k, diff=diff, diff_method=diff_method)
        gamma1 = 1./2 * (f_xx - f_yy)
        gamma2 = f_xy
        return gamma1, gamma2

    def magnification(self, x, y, kwargs, k=None, diff=None, diff_method='square'):
        """
        magnification
        mag = 1/det(A)
        A = 1 - d^2phi/d_ij

        :param x: x-position (preferentially arcsec)
        :type x: numpy array
        :param y: y-position (preferentially arcsec)
        :type y: numpy array
        :param kwargs: list of keyword arguments of lens model parameters matching the lens model classes
        :param k: only evaluate the k-th lens model
        :param diff: float, scale over which the finite numerical differential is computed. If None, then using the
         exact (if available) differentials.
        :param diff_method: string, 'square' or 'cross', indicating whether finite differentials are computed from a
         cross or a square of points around (x, y)
        :return: magnification
        """

        f_xx, f_xy, f_yx, f_yy = self.hessian(x, y, kwargs, k=k, diff=diff, diff_method=diff_method)
        det_A = (1 - f_xx) * (1 - f_yy) - f_xy*f_yx
        return 1./det_A  # attention, if dividing by zero

    def flexion(self, x, y, kwargs, k=None, diff=0.000001, hessian_diff=True):
        """
        third derivatives (flexion)

        :param x: x-position (preferentially arcsec)
        :type x: numpy array
        :param y: y-position (preferentially arcsec)
        :type y: numpy array
        :param kwargs: list of keyword arguments of lens model parameters matching the lens model classes
        :param k: int or None, if set, only evaluates the differential from one model component
        :param diff: numerical differential length of Flexion
        :param hessian_diff: boolean, if true also computes the numerical differential length of Hessian (optional)
        :return: f_xxx, f_xxy, f_xyy, f_yyy
        """
        if hessian_diff is not True:
            hessian_diff = None
        f_xx_dx, f_xy_dx, f_yx_dx, f_yy_dx = self.hessian(x + diff/2, y, kwargs, k=k, diff=hessian_diff)
        f_xx_dy, f_xy_dy, f_yx_dy, f_yy_dy = self.hessian(x, y + diff/2, kwargs, k=k, diff=hessian_diff)

        f_xx_dx_, f_xy_dx_, f_yx_dx_, f_yy_dx_ = self.hessian(x - diff/2, y, kwargs, k=k, diff=hessian_diff)
        f_xx_dy_, f_xy_dy_, f_yx_dy_, f_yy_dy_ = self.hessian(x, y - diff/2, kwargs, k=k, diff=hessian_diff)

        f_xxx = (f_xx_dx - f_xx_dx_) / diff
        f_xxy = (f_xx_dy - f_xx_dy_) / diff
        f_xyy = (f_xy_dy - f_xy_dy_) / diff
        f_yyy = (f_yy_dy - f_yy_dy_) / diff
        return f_xxx, f_xxy, f_xyy, f_yyy

    def set_static(self, kwargs):
        """
        set this instance to a static lens model. This can improve the speed in evaluating lensing quantities at
        different positions but must not be used with different lens model parameters!

        :param kwargs: lens model keyword argument list
        :return: kwargs_updated (in case of image position convention in multiplane lensing this is changed)
        """
        return self.lens_model.set_static(kwargs)

    def set_dynamic(self):
        """
        deletes cache for static setting and makes sure the observed convention in the position of lensing profiles in
        the multi-plane setting is enabled. Dynamic is the default setting of this class enabling an accurate computation
        of lensing quantities with different parameters in the lensing profiles.

        :return: None
        """
        self.lens_model.set_dynamic()

    def _deflection_differential(self, x, y, kwargs, k=None, diff=0.00001):
        """

        :param x: x-coordinate
        :param y: y-coordinate
        :param kwargs: keyword argument list
        :param k: int or None, if set, only evaluates the differential from one model component
        :param diff: finite differential length
        :return: f_x, f_y
        """
        phi_dx = self.lens_model.potential(x + diff/2, y, kwargs=kwargs, k=k)
        phi_dy = self.lens_model.potential(x, y + diff/2, kwargs=kwargs, k=k)
        phi_dx_ = self.lens_model.potential(x - diff/2, y, kwargs=kwargs, k=k)
        phi_dy_ = self.lens_model.potential(x, y - diff/2, kwargs=kwargs, k=k)
        f_x = (phi_dx - phi_dx_) / diff
        f_y = (phi_dy - phi_dy_) / diff
        return f_x, f_y

    def _hessian_differential_cross(self, x, y, kwargs, k=None, diff=0.00001):
        """
        computes the numerical differentials over a finite range for f_xx, f_yy, f_xy from f_x and f_y
        The differentials are computed along the cross centered at (x, y).

        :param x: x-coordinate
        :param y: y-coordinate
        :param kwargs: lens model keyword argument list
        :param k: int, list of bools or None, indicating a subset of lens models to be evaluated
        :param diff: float, scale of the finite differential (diff/2 in each direction used to compute the differential
        :return: f_xx, f_xy, f_yx, f_yy
        """
        alpha_ra_dx, alpha_dec_dx = self.alpha(x + diff/2, y, kwargs, k=k)
        alpha_ra_dy, alpha_dec_dy = self.alpha(x, y + diff/2, kwargs, k=k)

        alpha_ra_dx_, alpha_dec_dx_ = self.alpha(x - diff/2, y, kwargs, k=k)
        alpha_ra_dy_, alpha_dec_dy_ = self.alpha(x, y - diff/2, kwargs, k=k)

        dalpha_rara = (alpha_ra_dx - alpha_ra_dx_) / diff
        dalpha_radec = (alpha_ra_dy - alpha_ra_dy_) / diff
        dalpha_decra = (alpha_dec_dx - alpha_dec_dx_) / diff
        dalpha_decdec = (alpha_dec_dy - alpha_dec_dy_) / diff

        f_xx = dalpha_rara
        f_yy = dalpha_decdec
        f_xy = dalpha_radec
        f_yx = dalpha_decra
        return f_xx, f_xy, f_yx, f_yy

    def _hessian_differential_square(self, x, y, kwargs, k=None, diff=0.00001):
        """
        computes the numerical differentials over a finite range for f_xx, f_yy, f_xy from f_x and f_y
        The differentials are computed on the square around (x, y). This minimizes curl.

        :param x: x-coordinate
        :param y: y-coordinate
        :param kwargs: lens model keyword argument list
        :param k: int, list of booleans or None, indicating a subset of lens models to be evaluated
        :param diff: float, scale of the finite differential (diff/2 in each direction used to compute the differential
        :return: f_xx, f_xy, f_yx, f_yy
        """
        alpha_ra_pp, alpha_dec_pp = self.alpha(x + diff/2, y + diff/2, kwargs, k=k)
        alpha_ra_pn, alpha_dec_pn = self.alpha(x + diff/2, y - diff/2, kwargs, k=k)

        alpha_ra_np, alpha_dec_np = self.alpha(x - diff / 2, y + diff / 2, kwargs, k=k)
        alpha_ra_nn, alpha_dec_nn = self.alpha(x - diff / 2, y - diff / 2, kwargs, k=k)

        f_xx = (alpha_ra_pp - alpha_ra_np + alpha_ra_pn - alpha_ra_nn) / diff / 2
        f_xy = (alpha_ra_pp - alpha_ra_pn + alpha_ra_np - alpha_ra_nn) / diff / 2
        f_yx = (alpha_dec_pp - alpha_dec_np + alpha_dec_pn - alpha_dec_nn) / diff / 2
        f_yy = (alpha_dec_pp - alpha_dec_pn + alpha_dec_np - alpha_dec_nn) / diff / 2

        return f_xx, f_xy, f_yx, f_yy<|MERGE_RESOLUTION|>--- conflicted
+++ resolved
@@ -1,7 +1,7 @@
 from __future__ import print_function, division, absolute_import, unicode_literals
 __author__ = 'sibirrer'
 from lenstronomy.LensModel.single_plane import SinglePlane
-from lenstronomy.LensModel.LineOfSight.single_plane_los import SinglePlaneLOS 
+from lenstronomy.LensModel.LineOfSight.single_plane_los import SinglePlaneLOS
 from lenstronomy.LensModel.MultiPlane.multi_plane import MultiPlane
 from lenstronomy.Cosmo.lens_cosmo import LensCosmo
 from lenstronomy.Util import constants as const
@@ -59,7 +59,7 @@
             from astropy.cosmology import default_cosmology
             cosmo = default_cosmology.get()
         self.cosmo = cosmo
-        
+
         # Are there line-of-sight corrections?
         permitted_los_models = ['LOS', 'LOS_MINIMAL']
         los_models = [(i, model) for (i, model) in enumerate(lens_model_list)
@@ -71,7 +71,7 @@
             index_los, los_model = los_models[0]
         else:
             raise ValueError('You can only have one model for line-of-sight corrections.')
-            
+
         # Multi-plane or single-plane lensing?
         self.multi_plane = multi_plane
         if multi_plane is True:
@@ -129,7 +129,7 @@
         :param y_image: image position
         :param x_source: source position
         :param y_source: source position
-        :param kwargs: list of keyword arguments of lens model parameters matching the lens model classes              
+        :param kwargs: list of keyword arguments of lens model parameters matching the lens model classes
         :return: fermat potential in arcsec**2 without geometry term (second part of Eqn 1 in Suyu et al. 2013) as a list
         """
         if hasattr(self.lens_model, 'fermat_potential'):
@@ -142,11 +142,7 @@
             raise ValueError('In multi-plane lensing you need to provide a specific z_lens and z_source for which the '
                              'effective Fermat potential is evaluated')
 
-<<<<<<< HEAD
-    def arrival_time(self, x_image, y_image, kwargs, kappa_ext=0):         #kw_l -> kw
-=======
-    def arrival_time(self, x_image, y_image, kwargs_lens, kappa_ext=0, x_source=None, y_source=None):
->>>>>>> 67cbade0
+    def arrival_time(self, x_image, y_image, kwargs, kappa_ext=0, x_source=None, y_source=None):
         """
         Arrival time of images relative to a straight line without lensing.
         Negative values correspond to images arriving earlier, and positive signs correspond to images arriving later.
@@ -163,12 +159,8 @@
         if hasattr(self.lens_model, 'arrival_time'):
             arrival_time = self.lens_model.arrival_time(x_image, y_image, kwargs)         #kw_l -> kw
         else:
-<<<<<<< HEAD
-            fermat_pot = self.lens_model.fermat_potential(x_image, y_image, kwargs)         #kw_l -> kw
-=======
-            fermat_pot = self.lens_model.fermat_potential(x_image, y_image, kwargs_lens, x_source=x_source,
+            fermat_pot = self.lens_model.fermat_potential(x_image, y_image, kwargs, x_source=x_source,
                                                           y_source=y_source)
->>>>>>> 67cbade0
             if not hasattr(self, '_lensCosmo'):
                 raise ValueError("LensModel class was not initialized with lens and source redshifts!")
             arrival_time = self._lensCosmo.time_delay_units(fermat_pot)
