import numpy as np
from copy import deepcopy
from lenstronomy.LensModel.MultiPlane.multi_plane_base import MultiPlaneBase
from lenstronomy.Util.package_util import exporter

export, __all__ = exporter()


@export
class MultiPlane(object):
    """Multi-plane lensing class with option to assign positions of a selected set of
    lens models in the observed plane.

    The lens model deflection angles are in units of reduced deflections from the
    specified redshift of the lens to the source redshift of the class instance.
    """

    def __init__(
        self,
        z_source,
        lens_model_list,
        lens_redshift_list,
        cosmo=None,
        numerical_alpha_class=None,
        observed_convention_index=None,
        ignore_observed_positions=False,
        z_source_convention=None,
        z_lens_convention=None,
        cosmo_interp=False,
        z_interp_stop=None,
        num_z_interp=100,
        kwargs_interp=None,
        kwargs_synthesis=None,
        distance_ratio_sampling=False,
    ):
        """

        :param z_source: source redshift for default computation of reduced lensing quantities
        :param lens_model_list: list of lens model strings
        :param lens_redshift_list: list of floats with redshifts of the lens models indicated in lens_model_list
        :param cosmo: instance of astropy.cosmology
        :param numerical_alpha_class: an instance of a custom class for use in NumericalAlpha() lens model
         (see documentation in Profiles/numerical_alpha)
        :param kwargs_interp: interpolation keyword arguments specifying the numerics.
         See description in the Interpolate() class. Only applicable for 'INTERPOL' and 'INTERPOL_SCALED' models.
        :param observed_convention_index: a list of indices, corresponding to the lens_model_list element with same
         index, where the 'center_x' and 'center_y' kwargs correspond to observed (lensed) positions, not physical
         positions. The code will compute the physical locations when performing computations
        :param ignore_observed_positions: bool, if True, will ignore the conversion between observed to physical
         position of deflectors
        :param z_source_convention: float, redshift of a source to define the reduced deflection angles of the lens
         models. If None, 'z_source' is used.
        :param z_lens_convention: float, redshift of a lens plane to define the
         effective time-delay distance. Only needed if distance ratios are
         sampled. If None, the first lens redshift is used.
        :param kwargs_synthesis: keyword arguments for the 'SYNTHESIS' lens model, if applicable
<<<<<<< HEAD
        :param kwargs_multiplane_model: keyword arguments for the MultiPlaneDecoupled class, if specified
=======
>>>>>>> 36ce1bdb
        :param distance_ratio_sampling: bool, if True, will use sampled
         distance ratios to update T_ij value in multi-lens plane computation.
        """
        if z_source_convention is None:
            z_source_convention = z_source
        if z_interp_stop is None:
            z_interp_stop = max(z_source, z_source_convention)
        if z_interp_stop < max(z_source, z_source_convention):
            raise ValueError(
                "z_interp_stop= %s needs to be larger or equal the maximum of z_source=%s and "
                "z_source_convention=%s"
                % (z_interp_stop, z_source, z_source_convention)
            )
<<<<<<< HEAD
=======
        self._z_source_convention = z_source_convention
        if z_lens_convention is None:
            if len(lens_redshift_list) > 0:
                self._z_lens_convention = np.min(lens_redshift_list)
            else:
                self._z_lens_convention = 0
        else:
            self._z_lens_convention = z_lens_convention
>>>>>>> 36ce1bdb
        self.distance_ratio_sampling = distance_ratio_sampling
        self._multi_plane_base = MultiPlaneBase(
            lens_model_list=lens_model_list,
            lens_redshift_list=lens_redshift_list,
            cosmo=cosmo,
            numerical_alpha_class=numerical_alpha_class,
            z_source_convention=z_source_convention,
            cosmo_interp=cosmo_interp,
            z_interp_stop=z_interp_stop,
            num_z_interp=num_z_interp,
            kwargs_interp=kwargs_interp,
            kwargs_synthesis=kwargs_synthesis,
        )
        self._set_source_distances(z_source)
        self._observed_convention_index = observed_convention_index
        if observed_convention_index is None:
            self._convention = PhysicalLocation()
        else:
            assert isinstance(observed_convention_index, list)
            self._convention = LensedLocation(
                self._multi_plane_base, observed_convention_index
            )
        self.ignore_observed_positions = ignore_observed_positions

    def update_source_redshift(self, z_source):
        """Update instance of this class to compute reduced lensing quantities and time
        delays to a specific source redshift.

        :param z_source: float; source redshift
        :return: self variables update to new redshift
        """
        if z_source == self._z_source:
            pass
        else:
            self._set_source_distances(z_source)

    @property
    def multi_plane_base(self):
        return self._multi_plane_base

    @property
    def z_source(self):
        return self._z_source

    @property
    def z_source_convention(self):
        return self._z_source_convention

    @property
    def z_lens_convention(self):
        return self._z_lens_convention

    @property
    def T_ij_start(self):
        return self._T_ij_start

    @T_ij_start.setter
    def T_ij_start(self, T_ij_start):
        self._T_ij_start = T_ij_start

    @property
    def T_ij_stop(self):
        return self._T_ij_stop

    @T_ij_stop.setter
    def T_ij_stop(self, T_ij_stop):
        self._T_ij_stop = T_ij_stop

    def _set_source_distances(self, z_source):
        """Compute the relevant angular diameter distances to a specific source
        redshift.

        :param z_source: float, source redshift
        :return: self variables
        """
        self._z_source = z_source
        (
            self._T_ij_start,
            self._T_ij_stop,
        ) = self._multi_plane_base.transverse_distance_start_stop(
            z_start=0, z_stop=z_source, include_z_start=False
        )
        self._T_z_source = self._multi_plane_base._cosmo_bkg.T_xy(0, z_source)

    def observed2flat_convention(self, kwargs_lens):
        """

        :param kwargs_lens: keyword argument list of lens model parameters in the observed convention
        :return: kwargs_lens positions mapped into angular position without lensing along its LOS
        """
        return self._convention(kwargs_lens)

    def ray_shooting_partial_comoving(
        self,
        x,
        y,
        alpha_x,
        alpha_y,
        z_start,
        z_stop,
        kwargs_lens,
        include_z_start=False,
        check_convention=True,
        T_ij_start=None,
        T_ij_end=None,
    ):
        """Ray-tracing through parts of the cone, starting with (x,y) co-moving
        distances and angles (alpha_x, alpha_y) at redshift z_start and then backwards
        to redshift z_stop.

        :param x: co-moving position [Mpc] / angle definition
        :param y: co-moving position [Mpc] / angle definition
        :param alpha_x: ray angle at z_start [arcsec]
        :param alpha_y: ray angle at z_start [arcsec]
        :param z_start: redshift of start of computation
        :param z_stop: redshift where output is computed
        :param kwargs_lens: lens model keyword argument list
        :param include_z_start: bool, if True, includes the computation of the
            deflection angle at the same redshift as the start of the ray-tracing.
            ATTENTION: deflection angles at the same redshift as z_stop will be
            computed! This can lead to duplications in the computation of deflection
            angles.
        :param check_convention: flag to check the image position convention (leave this
            alone)
        :param T_ij_start: transverse angular distance between the starting redshift to
            the first lens plane to follow. If not set, will compute the distance each
            time this function gets executed.
        :param T_ij_end: transverse angular distance between the last lens plane being
            computed and z_end. If not set, will compute the distance each time this
            function gets executed.
        :return: co-moving position (modulo angle definition) and angles at redshift
            z_stop
        """

        if check_convention and not self.ignore_observed_positions:
            kwargs_lens = self._convention(kwargs_lens)

        return self._multi_plane_base.ray_shooting_partial_comoving(
            x,
            y,
            alpha_x,
            alpha_y,
            z_start,
            z_stop,
            kwargs_lens,
            include_z_start=include_z_start,
            T_ij_start=T_ij_start,
            T_ij_end=T_ij_end,
        )

    def ray_shooting(
        self, theta_x, theta_y, kwargs_lens, check_convention=True, k=None
    ):
        """Ray-tracing (backwards light cone) to the default z_source redshift.

        :param theta_x: angle in x-direction on the image (usually arc seconds, in the
            same convention as lensing deflection angles)
        :param theta_y: angle in y-direction on the image (usually arc seconds, in the
            same convention as lensing deflection angles)
        :param kwargs_lens: lens model keyword argument list
        :param check_convention: flag to check the image position convention (leave this
            alone)
        :return: angles in the source plane
        """
        self._check_raise(k=k)
        if check_convention and not self.ignore_observed_positions:
            kwargs_lens = self._convention(kwargs_lens)
        x = np.zeros_like(theta_x, dtype=float)
        y = np.zeros_like(theta_y, dtype=float)
        alpha_x = np.array(theta_x)
        alpha_y = np.array(theta_y)
<<<<<<< HEAD
=======

>>>>>>> 36ce1bdb
        x, y, _, _ = self._multi_plane_base.ray_shooting_partial_comoving(
            x,
            y,
            alpha_x,
            alpha_y,
            z_start=0,
            z_stop=self._z_source,
            kwargs_lens=kwargs_lens,
            T_ij_start=self._T_ij_start,
            T_ij_end=self._T_ij_stop,
        )

        beta_x, beta_y = self.co_moving2angle_source(x, y)

        return beta_x, beta_y

    def ray_shooting_partial(
        self,
        theta_x,
        theta_y,
<<<<<<< HEAD
=======
        alpha_x,
        alpha_y,
        z_start,
        z_stop,
        kwargs_lens,
        include_z_start=False,
        T_ij_start=None,
        T_ij_end=None,
        check_convention=True,
    ):
        """Ray-tracing through parts of the cone, starting with (x,y) in angular units
        as seen on the sky without lensing and angles (alpha_x, alpha_y) as seen at
        redshift z_start and then backwards to redshift z_stop.

        :param theta_x: angular position on the sky [arcsec]
        :param theta_y: angular position on the sky [arcsec]
        :param alpha_x: ray angle at z_start [arcsec]
        :param alpha_y: ray angle at z_start [arcsec]
        :param z_start: redshift of start of computation
        :param z_stop: redshift where output is computed
        :param kwargs_lens: lens model keyword argument list
        :param include_z_start: bool, if True, includes the computation of the
            deflection angle at the same redshift as the start of the ray-tracing.
            ATTENTION: deflection angles at the same redshift as z_stop will be computed
            always! This can lead to duplications in the computation of deflection
            angles.
        :param T_ij_start: transverse angular distance between the starting redshift to
            the first lens plane to follow. If not set, will compute the distance each
            time this function gets executed.
        :param T_ij_end: transverse angular distance between the last lens plane being
            computed and z_end. If not set, will compute the distance each time this
            function gets executed.
        :param check_convention: flag to check the image position convention (leave this
            alone)
        :return: angular position and angles at redshift z_stop
        """
        if check_convention and not self.ignore_observed_positions:
            kwargs_lens = self._convention(kwargs_lens)
        return self._multi_plane_base.ray_shooting_partial(
            theta_x,
            theta_y,
            alpha_x,
            alpha_y,
            z_start,
            z_stop,
            kwargs_lens,
            include_z_start=include_z_start,
            T_ij_start=T_ij_start,
            T_ij_end=T_ij_end,
        )

    def ray_shooting_partial_comoving(
        self,
        x,
        y,
>>>>>>> 36ce1bdb
        alpha_x,
        alpha_y,
        z_start,
        z_stop,
        kwargs_lens,
        include_z_start=False,
        T_ij_start=None,
        T_ij_end=None,
        check_convention=True,
    ):
        """Ray-tracing through parts of the cone, starting with (x,y) in angular units
        as seen on the sky without lensing and angles (alpha_x, alpha_y) as seen at
        redshift z_start and then backwards to redshift z_stop.

        :param theta_x: angular position on the sky [arcsec]
        :param theta_y: angular position on the sky [arcsec]
        :param alpha_x: ray angle at z_start [arcsec]
        :param alpha_y: ray angle at z_start [arcsec]
        :param z_start: redshift of start of computation
        :param z_stop: redshift where output is computed
        :param kwargs_lens: lens model keyword argument list
        :param include_z_start: bool, if True, includes the computation of the
            deflection angle at the same redshift as the start of the ray-tracing.
            ATTENTION: deflection angles at the same redshift as z_stop will be computed
            always! This can lead to duplications in the computation of deflection
            angles.
        :param T_ij_start: transverse angular distance between the starting redshift to
            the first lens plane to follow. If not set, will compute the distance each
            time this function gets executed.
        :param T_ij_end: transverse angular distance between the last lens plane being
            computed and z_end. If not set, will compute the distance each time this
            function gets executed.
        :param check_convention: flag to check the image position convention (leave this
            alone)
        :return: angular position and angles at redshift z_stop
        """
        if check_convention and not self.ignore_observed_positions:
            kwargs_lens = self._convention(kwargs_lens)
<<<<<<< HEAD
        return self._multi_plane_base.ray_shooting_partial(
            theta_x,
            theta_y,
=======

        return self._multi_plane_base.ray_shooting_partial_comoving(
            x,
            y,
>>>>>>> 36ce1bdb
            alpha_x,
            alpha_y,
            z_start,
            z_stop,
            kwargs_lens,
            include_z_start=include_z_start,
            T_ij_start=T_ij_start,
            T_ij_end=T_ij_end,
        )

    def transverse_distance_start_stop(self, z_start, z_stop, include_z_start=False):
        """Computes the transverse distance (T_ij) that is required by the ray-tracing
        between the starting redshift and the first deflector afterwards and the last
        deflector before the end of the ray-tracing.

        :param z_start: redshift of the start of the ray-tracing
        :param z_stop: stop of ray-tracing
        :param include_z_start: bool, i
        :return: T_ij_start, T_ij_end
        """
        return self._multi_plane_base.transverse_distance_start_stop(
            z_start, z_stop, include_z_start
        )

    def arrival_time(self, theta_x, theta_y, kwargs_lens, check_convention=True):
        """Light travel time relative to a straight path through the coordinate (0,0)
        Negative sign means earlier arrival time.

        :param theta_x: angle in x-direction on the image
        :param theta_y: angle in y-direction on the image
        :param kwargs_lens: lens model keyword argument list
        :return: travel time in unit of days
        """
        dt_geo, dt_grav = self.geo_shapiro_delay(
            theta_x, theta_y, kwargs_lens, check_convention=check_convention
        )
        return dt_geo + dt_grav

    def geo_shapiro_delay(self, theta_x, theta_y, kwargs_lens, check_convention=True):
        """Geometric and Shapiro (gravitational) light travel time relative to a
        straight path through the coordinate (0,0) Negative sign means earlier arrival
        time.

        :param theta_x: angle in x-direction on the image
        :param theta_y: angle in y-direction on the image
        :param kwargs_lens: lens model keyword argument list
        :param check_convention: boolean, if True goes through the lens model list and
            checks whether the positional conventions are satisfied.
        :return: geometric delay, gravitational delay [days]
        """
        if check_convention and not self.ignore_observed_positions:
            kwargs_lens = self._convention(kwargs_lens)
        return self._multi_plane_base.geo_shapiro_delay(
            theta_x,
            theta_y,
            kwargs_lens,
            z_stop=self._z_source,
            T_z_stop=self._T_z_source,
            T_ij_end=self._T_ij_stop,
        )

    def alpha(self, theta_x, theta_y, kwargs_lens, check_convention=True, k=None):
        """Reduced deflection angle.

        :param theta_x: angle in x-direction
        :param theta_y: angle in y-direction
        :param kwargs_lens: lens model kwargs
        :param check_convention: flag to check the image position convention (leave this
            alone)
        :return: deflection angles in x and y directions
        """
        self._check_raise(k=k)
        beta_x, beta_y = self.ray_shooting(
            theta_x, theta_y, kwargs_lens, check_convention=check_convention
        )

        alpha_x = theta_x - beta_x
        alpha_y = theta_y - beta_y

        return alpha_x, alpha_y

    def hessian(
        self,
        theta_x,
        theta_y,
        kwargs_lens,
        k=None,
        diff=0.00000001,
        check_convention=True,
    ):
        """Computes the hessian components f_xx, f_yy, f_xy from f_x and f_y with
        numerical differentiation.

        :param theta_x: x-position (preferentially arcsec)
        :type theta_x: numpy array
        :param theta_y: y-position (preferentially arcsec)
        :type theta_y: numpy array
        :param kwargs_lens: list of keyword arguments of lens model parameters matching
            the lens model classes
        :param diff: numerical differential step (float)
        :param check_convention: boolean, if True goes through the lens model list and
            checks whether the positional conventions are satisfied.
        :return: f_xx, f_xy, f_yx, f_yy
        """
        self._check_raise(k=k)
        if check_convention and not self.ignore_observed_positions:
            kwargs_lens = self._convention(kwargs_lens)

        alpha_ra, alpha_dec = self.alpha(
            theta_x, theta_y, kwargs_lens, check_convention=False
        )

        alpha_ra_dx, alpha_dec_dx = self.alpha(
            theta_x + diff, theta_y, kwargs_lens, check_convention=False
        )
        alpha_ra_dy, alpha_dec_dy = self.alpha(
            theta_x, theta_y + diff, kwargs_lens, check_convention=False
        )

        dalpha_rara = (alpha_ra_dx - alpha_ra) / diff
        dalpha_radec = (alpha_ra_dy - alpha_ra) / diff
        dalpha_decra = (alpha_dec_dx - alpha_dec) / diff
        dalpha_decdec = (alpha_dec_dy - alpha_dec) / diff

        f_xx = dalpha_rara
        f_yy = dalpha_decdec
        f_xy = dalpha_radec
        f_yx = dalpha_decra
        return f_xx, f_xy, f_yx, f_yy

    def hessian_z1z2(self, z1, z2, theta_x, theta_y, kwargs_lens, diff=0.00000001):
        """Computes Hessian matrix when Observed at z1 with rays going to z2 with z1 <
        z2.

        :param z1: Observer redshift
        :param z2: source redshift
        :param theta_x: angular position and direction of the ray
        :param theta_y: angular position and direction of the ray
        :param kwargs_lens: list of keyword arguments of lens model parameters matching
            the lens model classes
        :param diff: numerical differential step (float)
        :return: f_xx, f_xy, f_yx, f_yy
        """

        T_0z1 = self._multi_plane_base._cosmo_bkg.T_xy(0, z1)
        x = theta_x * T_0z1
        y = theta_x * T_0z1
        x_s0, y_s0, _, _ = self.ray_shooting_partial_comoving(
            x=x,
            y=y,
            alpha_x=theta_x,
            alpha_y=theta_y,
            z_start=z1,
            z_stop=z2,
            kwargs_lens=kwargs_lens,
            include_z_start=False,
            check_convention=True,
            T_ij_start=None,
            T_ij_end=None,
        )
        beta_x0, beta_y0 = self.co_moving2angle_z1_z2(x_s0, y_s0, z1=z1, z2=z2)
        alpha_ra = theta_x - beta_x0
        alpha_dec = theta_y - beta_y0

        x_s_dx, y_s_dx, _, _ = self.ray_shooting_partial_comoving(
            x=x,
            y=y,
            alpha_x=theta_x + diff,
            alpha_y=theta_y,
            z_start=z1,
            z_stop=z2,
            kwargs_lens=kwargs_lens,
            include_z_start=False,
            check_convention=True,
            T_ij_start=None,
            T_ij_end=None,
        )
        beta_x_dx, beta_y_dx = self.co_moving2angle_z1_z2(x_s_dx, y_s_dx, z1=z1, z2=z2)
        alpha_ra_dx = theta_x + diff - beta_x_dx
        alpha_dec_dx = theta_y - beta_y_dx

        x_s_dy, y_s_dy, _, _ = self.ray_shooting_partial_comoving(
            x=x,
            y=y,
            alpha_x=theta_x,
            alpha_y=theta_y + diff,
            z_start=z1,
            z_stop=z2,
            kwargs_lens=kwargs_lens,
            include_z_start=False,
            check_convention=True,
            T_ij_start=None,
            T_ij_end=None,
        )
        beta_x_dy, beta_y_dy = self.co_moving2angle_z1_z2(x_s_dy, y_s_dy, z1=z1, z2=z2)
        alpha_ra_dy = theta_x - beta_x_dy
        alpha_dec_dy = theta_y + diff - beta_y_dy

        dalpha_rara = (alpha_ra_dx - alpha_ra) / diff
        dalpha_radec = (alpha_ra_dy - alpha_ra) / diff
        dalpha_decra = (alpha_dec_dx - alpha_dec) / diff
        dalpha_decdec = (alpha_dec_dy - alpha_dec) / diff

        f_xx = dalpha_rara
        f_yy = dalpha_decdec
        f_xy = dalpha_radec
        f_yx = dalpha_decra
        return f_xx, f_xy, f_yx, f_yy

    def co_moving2angle_z1_z2(self, x, y, z1, z2):
        """Computes angle for co-moving distance at z=z2 when seen from z=z1.

        :param x: co-moving distance at z=z2
        :param y: co-moving distance at z=z2
        :param z1: redshift of observer
        :param z2: redshift of source
        :return: theta_z, theta_y
        """
        T_z1_z2 = self._multi_plane_base._cosmo_bkg.T_xy(z1, z2)
        theta_x = x / T_z1_z2
        theta_y = y / T_z1_z2
        return theta_x, theta_y

    def co_moving2angle_source(self, x, y):
        """Special case of the co_moving2angle definition at the source redshift.

        :param x: co-moving distance
        :param y: co-moving distance
        :return: angles on the sky at the nominal source plane
        """
        T_z = self._T_z_source
        theta_x = x / T_z
        theta_y = y / T_z
        return theta_x, theta_y

    def set_static(self, kwargs):
        """

        :param kwargs: lens model keyword argument list
        :return: lens model keyword argument list with positional parameters all in flat sky coordinates
        """

        kwargs = self.observed2flat_convention(kwargs)
        self.ignore_observed_positions = True
        return self._multi_plane_base.set_static(kwargs)

    def set_dynamic(self):
        """

        :return:
        """
        self.ignore_observed_positions = False
        self._multi_plane_base.set_dynamic()

    @staticmethod
    def _check_raise(k=None):
        """Checks whether no option to select a specific subset of deflector models is
        selected, as this feature is not yet supported in multi-plane.

        :param k: parameter that optionally indicates a sub-set of lens models being
            executed for single plane
        :return: None, optional raise
        """
        if k is not None:
            raise ValueError(
                "no specific selection of a subset of lens models supported in multi-plane mode. Please"
                "use single plane mode or generate new instance of LensModel of the subset of profiles."
            )


@export
class PhysicalLocation(object):
    """center_x and center_y kwargs correspond to angular location of deflectors without
    lensing along the LOS."""

    def __call__(self, kwargs_lens):
        return kwargs_lens


@export
class LensedLocation(object):
    """center_x and center_y kwargs correspond to observed (lensed) locations of
    deflectors given a model for the line of sight structure, compute the angular
    position of the deflector without lensing contribution along the LOS."""

    def __init__(self, multiplane_instance, observed_convention_index):
        """

        :param multiplane_instance: instance of the MultiPlane class
        :param observed_convention_index: list of lens model indexes to be modelled in the observed plane
        """

        self._multiplane = multiplane_instance

        if len(observed_convention_index) == 1:
            self._inds = observed_convention_index
        else:
            inds = np.array(observed_convention_index)
            z = []

            for ind in inds:
                z.append(multiplane_instance._lens_redshift_list[ind])

            sort = np.argsort(z)

            self._inds = inds[sort]

    def __call__(self, kwargs_lens):
        new_kwargs = deepcopy(kwargs_lens)

        for ind in self._inds:
            theta_x = kwargs_lens[ind]["center_x"]
            theta_y = kwargs_lens[ind]["center_y"]
            zstop = self._multiplane._lens_redshift_list[ind]
<<<<<<< HEAD
=======

>>>>>>> 36ce1bdb
            x, y, _, _ = self._multiplane.ray_shooting_partial_comoving(
                0,
                0,
                theta_x,
                theta_y,
                0,
                zstop,
                new_kwargs,
                T_ij_start=None,
                T_ij_end=None,
            )

            T = self._multiplane.T_z_list[ind]
            new_kwargs[ind]["center_x"] = x / T
            new_kwargs[ind]["center_y"] = y / T

        return new_kwargs<|MERGE_RESOLUTION|>--- conflicted
+++ resolved
@@ -54,10 +54,7 @@
          effective time-delay distance. Only needed if distance ratios are
          sampled. If None, the first lens redshift is used.
         :param kwargs_synthesis: keyword arguments for the 'SYNTHESIS' lens model, if applicable
-<<<<<<< HEAD
         :param kwargs_multiplane_model: keyword arguments for the MultiPlaneDecoupled class, if specified
-=======
->>>>>>> 36ce1bdb
         :param distance_ratio_sampling: bool, if True, will use sampled
          distance ratios to update T_ij value in multi-lens plane computation.
         """
@@ -71,8 +68,7 @@
                 "z_source_convention=%s"
                 % (z_interp_stop, z_source, z_source_convention)
             )
-<<<<<<< HEAD
-=======
+
         self._z_source_convention = z_source_convention
         if z_lens_convention is None:
             if len(lens_redshift_list) > 0:
@@ -81,7 +77,7 @@
                 self._z_lens_convention = 0
         else:
             self._z_lens_convention = z_lens_convention
->>>>>>> 36ce1bdb
+
         self.distance_ratio_sampling = distance_ratio_sampling
         self._multi_plane_base = MultiPlaneBase(
             lens_model_list=lens_model_list,
@@ -253,10 +249,6 @@
         y = np.zeros_like(theta_y, dtype=float)
         alpha_x = np.array(theta_x)
         alpha_y = np.array(theta_y)
-<<<<<<< HEAD
-=======
-
->>>>>>> 36ce1bdb
         x, y, _, _ = self._multi_plane_base.ray_shooting_partial_comoving(
             x,
             y,
@@ -277,8 +269,6 @@
         self,
         theta_x,
         theta_y,
-<<<<<<< HEAD
-=======
         alpha_x,
         alpha_y,
         z_start,
@@ -334,7 +324,6 @@
         self,
         x,
         y,
->>>>>>> 36ce1bdb
         alpha_x,
         alpha_y,
         z_start,
@@ -373,16 +362,10 @@
         """
         if check_convention and not self.ignore_observed_positions:
             kwargs_lens = self._convention(kwargs_lens)
-<<<<<<< HEAD
-        return self._multi_plane_base.ray_shooting_partial(
-            theta_x,
-            theta_y,
-=======
 
         return self._multi_plane_base.ray_shooting_partial_comoving(
             x,
             y,
->>>>>>> 36ce1bdb
             alpha_x,
             alpha_y,
             z_start,
@@ -697,10 +680,6 @@
             theta_x = kwargs_lens[ind]["center_x"]
             theta_y = kwargs_lens[ind]["center_y"]
             zstop = self._multiplane._lens_redshift_list[ind]
-<<<<<<< HEAD
-=======
-
->>>>>>> 36ce1bdb
             x, y, _, _ = self._multiplane.ray_shooting_partial_comoving(
                 0,
                 0,
