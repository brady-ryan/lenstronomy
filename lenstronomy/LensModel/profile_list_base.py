--- conflicted
+++ resolved
@@ -627,41 +627,9 @@
         from lenstronomy.LensModel.Profiles.uldm import Uldm
 
         return Uldm()
-<<<<<<< HEAD
-    elif lens_type == "GNFW":
-        from lenstronomy.LensModel.Profiles.general_nfw import GNFW
-
-        return GNFW()
-    elif lens_type == "CORED_DENSITY_ULDM_MST":
-        from lenstronomy.LensModel.Profiles.cored_density_mst import CoredDensityMST
-
-        return CoredDensityMST(profile_type="CORED_DENSITY_ULDM")
-    elif lens_type == "LOS":
-        from lenstronomy.LensModel.LineOfSight.LOSModels.los import LOS
-
-        return LOS()
-    elif lens_type == "LOS_MINIMAL":
-        from lenstronomy.LensModel.LineOfSight.LOSModels.los_minimal import (
-            LOSMinimal,
-        )
-
-        return LOSMinimal()
-    elif lens_type == "SYNTHESIS":
-        from lenstronomy.LensModel.Profiles.synthesis import SynthesisProfile
-
-        return SynthesisProfile(**kwargs_synthesis)
-    elif lens_type == "TNFWC":
-        from lenstronomy.LensModel.Profiles.nfw_core_truncated import TNFWC
-
-        return TNFWC()
-    elif lens_type == 'EPL_MULTIPOLE_M3M4':
-        from lenstronomy.LensModel.Profiles.epl_multipole_m3m4 import EPL_MULTIPOLE_M3M4
-
-        return EPL_MULTIPOLE_M3M4()
-=======
     # when adding a new profile, insert the corresponding elif statement in its
     # alphabetical position
->>>>>>> 36ce1bdb
+
     else:
         raise ValueError(
             "%s is not a valid lens model. Supported are: %s."
