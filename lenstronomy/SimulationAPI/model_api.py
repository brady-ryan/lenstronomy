from lenstronomy.LensModel.lens_model import LensModel
from lenstronomy.LightModel.light_model import LightModel
from lenstronomy.PointSource.point_source import PointSource
from astropy.cosmology import default_cosmology
from lenstronomy.Cosmo.lens_cosmo import LensCosmo

import copy

__all__ = ['ModelAPI']


class ModelAPI(object):
    """
    This class manages the model choices. The role is to return instances of the lenstronomy LightModel, LensModel,
    PointSource modules according to the options chosen by the user.
    Currently, all other model choices are equivalent to the ones provided by LightModel, LensModel, PointSource.
    The current options of the class instance only describe a subset of possibilities.
    """
    def __init__(self, lens_model_list=None, z_lens=None, z_source=None, lens_redshift_list=None,
                 source_light_model_list=None, lens_light_model_list=None, point_source_model_list=None,
                 source_redshift_list=None, cosmo=None, z_source_convention=None):
        """

        :param lens_model_list: list of strings with lens model names
        :param z_lens: redshift of the deflector (only considered when operating in single plane mode).
        Is only needed for specific functions that require a cosmology.
        :param z_source: redshift of the source: Needed in multi_plane option only,
        not required for the core functionalities in the single plane mode. This will be the redshift of the source
        plane (if not further specified the 'source_redshift_list') and the point source redshift
        (regardless of 'source_redshift_list')
        :param lens_redshift_list: list of deflector redshift (corresponding to the lens model list),
        only applicable in multi_plane mode.
        :param source_light_model_list: list of strings with source light model names (lensed light profiles)
        :param lens_light_model_list: list of strings with lens light model names (not lensed light profiles)
        :param point_source_model_list: list of strings with point source model names
        :param source_redshift_list: list of redshifts of the source profiles (optional)
        :param cosmo: instance of the astropy cosmology class. If not specified, uses the default cosmology.
        :param z_source_convention: float, redshift of a source to define the reduced deflection angles of the lens
        models. If None, 'z_source' is used.
        """
        if lens_model_list is None:
            lens_model_list = []
        if source_light_model_list is None:
            source_light_model_list = []
        if lens_light_model_list is None:
            lens_light_model_list = []
        if point_source_model_list is None:
            point_source_model_list = []
        if cosmo is None:
            cosmo = default_cosmology.get()
            
        if lens_redshift_list is not None or source_redshift_list is not None:
            multi_plane = True
        else:
            multi_plane = False  
            
        if z_source_convention is None:
            z_source_convention = z_source

        self._lens_model_class = LensModel(lens_model_list=lens_model_list, z_source=z_source, z_lens=z_lens,
<<<<<<< HEAD
                                     lens_redshift_list=lens_redshift_list, multi_plane=multi_plane, cosmo=cosmo,
                                     z_source_convention=z_source_convention)
=======
                                           lens_redshift_list=lens_redshift_list, multi_plane=multi_plane, cosmo=cosmo,
                                           z_source_convention=z_source_convention)
>>>>>>> 549cd204
        self._source_model_class = LightModel(light_model_list=source_light_model_list,
                                              source_redshift_list=source_redshift_list)
        self._lens_light_model_class = LightModel(light_model_list=lens_light_model_list)
        fixed_magnification = [False] * len(point_source_model_list)
        for i, ps_type in enumerate(point_source_model_list):
            if ps_type == 'SOURCE_POSITION':
                fixed_magnification[i] = True
        self._point_source_model_class = PointSource(point_source_type_list=point_source_model_list,
                                                     lensModel=self._lens_model_class,
                                                     fixed_magnification_list=fixed_magnification)
        self._cosmo = cosmo
        self._z_source_convention = z_source_convention
        self._lens_redshift_list = lens_redshift_list
        self._z_lens = z_lens

    @property
    def lens_model_class(self):
        """

        :return: instance of lenstronomy LensModel class
        """
        return self._lens_model_class

    @property
    def lens_light_model_class(self):
        """

        :return: instance of lenstronomy LightModel class describing the non-lensed light profiles
        """
        return self._lens_light_model_class

    @property
    def source_model_class(self):
        """

        :return: instance of lenstronomy LightModel class describing the source light profiles
        """
        return self._source_model_class

    @property
    def point_source_model_class(self):
        """

        :return: instance of lenstronomy PointSource class describing the point sources (lensed and unlensed)
        """
        return self._point_source_model_class

    def physical2lensing_conversion(self, kwargs_mass):
        """

        :param kwargs_mass: list of keyword arguments of all the lens models. Einstein radius 'theta_E' are replaced by
         'sigma_v', velocity dispersion in km/s, 'alpha_Rs' and 'Rs' of NFW profiles are replaced by 'M200' and
         'concentration'
        :return: kwargs_lens in reduced deflection angles compatible with the lensModel instance of this module
        """
        kwargs_lens = copy.deepcopy(kwargs_mass)
        for i in range(len(kwargs_mass)):
            kwargs_mass_i = kwargs_mass[i]
            if self._lens_redshift_list is None:
                z_lens = self._z_lens
            else:
                z_lens = self._lens_redshift_list[i]
            lens_cosmo = LensCosmo(z_lens, self._z_source_convention, cosmo=self._cosmo)

            if 'sigma_v' in kwargs_mass_i:
                sigma_v = kwargs_mass_i['sigma_v']
                theta_E = lens_cosmo.sis_sigma_v2theta_E(sigma_v)
                kwargs_lens[i]['theta_E'] = theta_E
                del kwargs_lens[i]['sigma_v']
            elif 'M200' in kwargs_mass_i:
                M200 = kwargs_mass_i['M200']
                c = kwargs_mass_i['concentration']
                Rs, alpha_RS = lens_cosmo.nfw_physical2angle(M200, c)
                kwargs_lens[i]['Rs'] = Rs
                kwargs_lens[i]['alpha_Rs'] = alpha_RS
                del kwargs_lens[i]['M200']
                del kwargs_lens[i]['concentration']
        return kwargs_lens<|MERGE_RESOLUTION|>--- conflicted
+++ resolved
@@ -48,23 +48,18 @@
             point_source_model_list = []
         if cosmo is None:
             cosmo = default_cosmology.get()
-            
+
         if lens_redshift_list is not None or source_redshift_list is not None:
             multi_plane = True
         else:
-            multi_plane = False  
-            
+            multi_plane = False
+
         if z_source_convention is None:
             z_source_convention = z_source
 
         self._lens_model_class = LensModel(lens_model_list=lens_model_list, z_source=z_source, z_lens=z_lens,
-<<<<<<< HEAD
-                                     lens_redshift_list=lens_redshift_list, multi_plane=multi_plane, cosmo=cosmo,
-                                     z_source_convention=z_source_convention)
-=======
                                            lens_redshift_list=lens_redshift_list, multi_plane=multi_plane, cosmo=cosmo,
                                            z_source_convention=z_source_convention)
->>>>>>> 549cd204
         self._source_model_class = LightModel(light_model_list=source_light_model_list,
                                               source_redshift_list=source_redshift_list)
         self._lens_light_model_class = LightModel(light_model_list=lens_light_model_list)
