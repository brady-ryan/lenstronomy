--- conflicted
+++ resolved
@@ -41,13 +41,9 @@
         :param z_source_convention: float, redshift of a source to define the reduced deflection angles of the lens
          models. If None, 'z_source' is used.
         :param tabulated_deflection_angles: a class that returns deflection angles given a set of (x, y) coordinates.
-<<<<<<< HEAD
+        Effectively a fixed lens model. See documentation in Profiles.numerical_alpha
         :param observed_convention_index: a list of indicies that correspond to lens models where the center_x,center_y
         values correspond to the observed (lensed positions), not the physical positions in space
-        Effectively a fixed lens model. See documentation in Profiles.numerical_alpha
-=======
-         Effectively a fixed lens model. See documentation in Profiles.numerical_alpha
->>>>>>> 519ad6ca
         """
         if lens_model_list is None:
             lens_model_list = []
