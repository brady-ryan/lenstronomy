import pytest
import numpy.testing as npt
import numpy as np
import unittest
import os

from lenstronomy.Util.coolest_interface import (
    create_lenstronomy_from_coolest,
    update_coolest_from_lenstronomy,
    create_kwargs_mcmc_from_chain_list,
)
from lenstronomy.Util.coolest_read_util import (
    degree_coolest_to_radian_lenstronomy,
    ellibounds_coolest_to_lenstronomy,
    shearbounds_coolest_to_lenstronomy,
)
from lenstronomy.Util.coolest_update_util import (
    shapelet_amp_lenstronomy_to_coolest,
    folding_coolest,
)

from lenstronomy.LensModel.lens_model import LensModel
from lenstronomy.LightModel.light_model import LightModel
from lenstronomy.Data.imaging_data import ImageData
from lenstronomy.Data.psf import PSF
import lenstronomy.Util.image_util as image_util
from lenstronomy.ImSim.image_model import ImageModel
from lenstronomy.Plots.model_plot import ModelPlot

from lenstronomy.Workflow.fitting_sequence import FittingSequence


TEMPLATE_NAME = "coolest_template"  # name of the base COOLEST template
<<<<<<< HEAD
INVALID_TEMPLATE_NAME = "invalid_coolest_template"  # name of the COOLEST template that contains errors
=======
# ERROR_TEMPLATE_NAME = "coolest_template_with_errors"  # name of the COOLEST template that contains errors
>>>>>>> 4ccf4497


class TestCOOLESTinterface(object):
    def test_load(self):
        path = os.getcwd()
        if path[-11:] == "lenstronomy":
            path = os.path.join(path, "test", "test_Util", "test_COOLEST")
        kwargs_out = create_lenstronomy_from_coolest(
            os.path.join(path, TEMPLATE_NAME), check_external_files=False
        )
        return

    def test_update(self):
        path = os.getcwd()
        if path[-11:] == "lenstronomy":
            path = os.path.join(path, "test", "test_Util", "test_COOLEST")
        kwargs_result = {
            "kwargs_lens": [
                {"gamma1": 0.1, "gamma2": -0.05, "ra_0": 0.0, "dec_0": 0.0},
                {"kappa": 0.2, "ra_0": 0.0, "dec_0": 0.0},
                {
                    "theta_E": 0.7,
                    "e1": -0.15,
                    "e2": 0.01,
                    "center_x": 0.03,
                    "center_y": 0.01,
                },
                {
                    "gamma": 2.03,
                    "theta_E": 0.7,
                    "e1": -0.15,
                    "e2": 0.01,
                    "center_x": 0.03,
                    "center_y": 0.01,
                },
            ],
            "kwargs_source": [
                {
                    "amp": 15.0,
                    "R_sersic": 0.11,
                    "n_sersic": 3.6,
                    "center_x": 0.02,
                    "center_y": -0.03,
                    "e1": 0.1,
                    "e2": -0.2,
                },
                {
                    "amp": np.array(
                        [70.0, 33.0, 2.1, 3.9, 15.0, -16.0, 2.8, -1.7, -4.1, 0.2]
                    ),
                    "n_max": 3,
                    "beta": 0.1,
                    "center_x": 0.1,
                    "center_y": 0.0,
                },
            ],
            "kwargs_lens_light": [
                {
                    "amp": 12.0,
                    "R_sersic": 0.02,
                    "n_sersic": 6.0,
                    "center_x": 0.03,
                    "center_y": 0.01,
                    "e1": 0.0,
                    "e2": -0.15,
                },
            ],
            "kwargs_ps": [
                {
                    "point_amp": np.array([0.1]),
                    "ra_image": np.array([0.25]),
                    "dec_image": np.array([0.2]),
                }
            ],
        }
        update_coolest_from_lenstronomy(
            os.path.join(path, TEMPLATE_NAME),
            kwargs_result,
            ending="_update",
            check_external_files=False,
        )
        kwargs_out = create_lenstronomy_from_coolest(
            os.path.join(path, TEMPLATE_NAME + "_update"),
            check_external_files=False,
        )
        npt.assert_almost_equal(
            kwargs_out["kwargs_params"]["lens_model"][0][2]["e1"],
            kwargs_result["kwargs_lens"][2]["e1"],
            decimal=4,
        )
        npt.assert_almost_equal(
            kwargs_out["kwargs_params"]["lens_model"][0][2]["e2"],
            kwargs_result["kwargs_lens"][2]["e2"],
            decimal=4,
        )
        # os.remove(os.path.join(path, TEMPLATE_NAME + "_update.json"))

        return

    def test_full(self):
        # use read json ; create an image ; create noise ; do fit (PSO for result + MCMC for chain)
        # create the kwargs mcmc ; upadte json
        path = os.getcwd()
        if path[-11:] == "lenstronomy":
            path = os.path.join(path, "test", "test_Util", "test_COOLEST")

        kwargs_out = create_lenstronomy_from_coolest(
            os.path.join(path, TEMPLATE_NAME + "_update"),
            check_external_files=False,
        )

        # IMAGE specifics
        background_rms = 0.005  # background noise per pixel
        exp_time = 500.0  # exposure time (arbitrary units, flux per pixel is in units #photons/exp_time unit)
        # PSF : easier for test to create a gaussian PSF
        fwhm = 0.05  # full width at half maximum of PSF
        psf_type = "GAUSSIAN"  # 'GAUSSIAN', 'PIXEL', 'NONE'

        # lensing quantities to create an image
        lens_model_list = kwargs_out["kwargs_model"]["lens_model_list"]
        # parameters of the deflector lens model
        kwargs_sie = {
            "theta_E": 0.66,
            "center_x": 0.05,
            "center_y": 0,
            "e1": -0.1,
            "e2": 0.1,
        }
        kwargs_pemd = {
            "gamma": 2.02,
            "theta_E": 0.66,
            "center_x": 0.05,
            "center_y": 0,
            "e1": -0.1,
            "e2": 0.1,
        }
        # external shear
        kwargs_shear = {
            "gamma1": 0.0,
            "gamma2": -0.05,
        }
        # convergence sheet
        kwargs_conv = {
            "kappa": 0.2,
        }
        kwargs_lens = [kwargs_shear, kwargs_conv, kwargs_sie, kwargs_pemd]
        lens_model_class = LensModel(lens_model_list)

        # Sersic parameters in the initial simulation for the source
        source_model_list = kwargs_out["kwargs_model"]["source_light_model_list"]
        kwargs_sersic_source = {
            "amp": 16,
            "R_sersic": 0.1,
            "n_sersic": 3.5,
            "e1": -0.1,
            "e2": 0.1,
            "center_x": 0.1,
            "center_y": 0,
        }
        kwargs_shapelets_source = {
            "amp": np.array([70.0, 33.0, 2.1, 3.9, 15.0, -16.0, 2.8, -1.7, -4.1, 0.2]),
            "n_max": 3,
            "beta": 0.1,
            "center_x": 0.1,
            "center_y": 0.0,
        }
        kwargs_source = [kwargs_sersic_source, kwargs_shapelets_source]
        source_model_class = LightModel(source_model_list)

        # Sersic parameters in the initial simulation for the lens light
        lens_light_model_list = kwargs_out["kwargs_model"]["lens_light_model_list"]
        kwargs_sersic_lens = {
            "amp": 16,
            "R_sersic": 0.6,
            "n_sersic": 2.5,
            "e1": -0.1,
            "e2": 0.1,
            "center_x": 0.05,
            "center_y": 0,
        }
        kwargs_lens_light = [kwargs_sersic_lens]
        lens_light_model_class = LightModel(lens_light_model_list)

        numPix = 100
        kwargs_out["kwargs_data"]["background_rms"] = background_rms
        kwargs_out["kwargs_data"]["exposure_time"] = exp_time
        kwargs_out["kwargs_data"]["image_data"] = np.zeros((numPix, numPix))
        kwargs_out["kwargs_data"].pop("noise_map")

        data_class = ImageData(**kwargs_out["kwargs_data"])
        # PSF
        pixel_scale = (
            kwargs_out["kwargs_data"]["transform_pix2angle"][1][1]
            / kwargs_out["kwargs_psf"]["point_source_supersampling_factor"]
        )
        kwargs_psf = {
            "psf_type": "GAUSSIAN",
            "fwhm": fwhm,
            "pixel_size": pixel_scale,
            "truncation": 3,
        }
        kwargs_out["kwargs_psf"] = kwargs_psf
        psf_class = PSF(**kwargs_out["kwargs_psf"])

        kwargs_numerics = {
            "supersampling_factor": 1,
            "supersampling_convolution": False,
        }

        imageModel = ImageModel(
            data_class,
            psf_class,
            lens_model_class=lens_model_class,
            source_model_class=source_model_class,
            lens_light_model_class=lens_light_model_class,
            kwargs_numerics=kwargs_numerics,
        )

        # generate image
        image_model = imageModel.image(
            kwargs_lens,
            kwargs_source,
            kwargs_lens_light=kwargs_lens_light,
            kwargs_ps=None,
        )

        poisson = image_util.add_poisson(image_model, exp_time=exp_time)
        bkg = image_util.add_background(image_model, sigma_bkd=background_rms)
        image_real = image_model + poisson + bkg

        data_class.update_data(image_real)
        kwargs_out["kwargs_data"]["image_data"] = image_real

        # MODELING
        # Notes :
        # All the lines above were meant to create a mock image
        # The following is basically the only lines of code you will need
        # (after running the "create_lenstronomy_from_coolest" function) when you actually do the
        # modeling on a pre-existing image (with associated noise and psf proveded)
        band_list = [
            kwargs_out["kwargs_data"],
            kwargs_out["kwargs_psf"],
            kwargs_numerics,
        ]
        multi_band_list = [band_list]
        kwargs_data_joint = {
            "multi_band_list": multi_band_list,
            "multi_band_type": "single-band",
        }
        kwargs_constraints = {}
        kwargs_likelihood = {"check_bounds": True, "check_positive_flux": True}

        fitting_seq = FittingSequence(
            kwargs_data_joint,
            kwargs_out["kwargs_model"],
            kwargs_constraints,
            kwargs_likelihood,
            kwargs_out["kwargs_params"],
        )

        n_particules = 5
        n_iterations = 5
        wr = 2
        n_run_mcmc = 6
        n_burn_mcmc = 6
        fitting_kwargs_list = [
            [
                "PSO",
                {
                    "sigma_scale": 1.0,
                    "n_particles": n_particules,
                    "n_iterations": n_iterations,
                },
            ],
            [
                "MCMC",
                {
                    "n_burn": n_burn_mcmc,
                    "n_run": n_run_mcmc,
                    "walkerRatio": wr,
                    "sigma_scale": 0.01,
                },
            ],
        ]
        chain_list = fitting_seq.fit_sequence(fitting_kwargs_list)
        kwargs_result = fitting_seq.best_fit()

        modelPlot = ModelPlot(
            kwargs_data_joint["multi_band_list"],
            kwargs_out["kwargs_model"],
            kwargs_result,
        )
        kwargs_result.pop("kwargs_tracer_source", None)
        modelPlot._imageModel.image_linear_solve(inv_bool=True, **kwargs_result)
        # the last 2 lines are meant for solving the linear parameters

        # use the function to save mcmc chains in userfriendly mode
        # kwargs_mcmc = create_kwargs_mcmc_from_chain_list(chain_list,kwargs_out['kwargs_model'],kwargs_out['kwargs_params'],
        #                                    kwargs_out['kwargs_data'],kwargs_out['kwargs_psf'],kwargs_numerics,
        #                                    kwargs_constraints,idx_chain=1)

        kwargs_mcmc = create_kwargs_mcmc_from_chain_list(
            chain_list,
            kwargs_out["kwargs_model"],
            kwargs_out["kwargs_params"],
            kwargs_out["kwargs_data"],
            kwargs_out["kwargs_psf"],
            kwargs_numerics,
            kwargs_constraints,
            idx_chain=1,
            likelihood_threshold=-100000,
        )
        # save the results (aka update the COOLEST json)
        update_coolest_from_lenstronomy(
            os.path.join(path, TEMPLATE_NAME),
            kwargs_result,
            kwargs_mcmc,
            check_external_files=False,
        )

        return

    def test_pemd(self):
        path = os.getcwd()
        if path[-11:] == "lenstronomy":
            path = os.path.join(path, "test", "test_Util", "test_COOLEST")
        kwargs_out = create_lenstronomy_from_coolest(
            os.path.join(path, TEMPLATE_NAME),
            check_external_files=False,
        )
        print(kwargs_out)

        # kwargs_results to update the COOLEST template
        kwargs_result = {
            "kwargs_lens": [
                {
                    "gamma1": 0.0,
                    "gamma2": -0.05,
                },
                {
                    "kappa": 0.2,
                },
                {
                    "theta_E": 0.7,
                    "e1": -0.15,
                    "e2": 0.01,
                    "gamma": 2.1,
                    "center_x": 0.03,
                    "center_y": 0.01,
                },
                {
                    "gamma": 2.02,
                    "theta_E": 0.7,
                    "e1": -0.15,
                    "e2": 0.01,
                    "gamma": 2.1,
                    "center_x": 0.03,
                    "center_y": 0.01,
                },
            ],
            "kwargs_source": [
                {
                    "amp": 15.0,
                    "R_sersic": 0.11,
                    "n_sersic": 3.6,
                    "center_x": 0.02,
                    "center_y": -0.03,
                    "e1": 0.1,
                    "e2": -0.2,
                },
                {
                    "amp": np.array(
                        [70.0, 33.0, 2.1, 3.9, 15.0, -16.0, 2.8, -1.7, -4.1, 0.2]
                    ),
                    "n_max": 3,
                    "beta": 0.1,
                    "center_x": 0.1,
                    "center_y": 0.0,
                },
            ],
            "kwargs_lens_light": [
                {
                    "amp": 11.0,
                    "R_sersic": 0.2,
                    "n_sersic": 3.0,
                    "center_x": 0.03,
                    "center_y": 0.01,
                    "e1": -0.15,
                    "e2": 0.01,
                },
            ],
        }
        # kwargs_mcmc to update the COOLEST template. In real cases, this list would be much bigger
        # as each element is a result from a given point at a given iteration of a MCMC chain

        kwargs_mcmc = {
            "args_lens": [
                [
                    {
                        "gamma1": 0.0,
                        "gamma2": -0.05,
                    },
                    {
                        "kappa": 0.2,
                    },
                    {
                        "theta_E": 0.7,
                        "e1": -0.15,
                        "e2": 0.01,
                        "gamma": 2.1,
                        "center_x": 0.03,
                        "center_y": 0.01,
                    },
                    {
                        "gamma": 2.02,
                        "theta_E": 0.7,
                        "e1": -0.15,
                        "e2": 0.01,
                        "gamma": 2.1,
                        "center_x": 0.03,
                        "center_y": 0.01,
                    },
                ],
                [
                    {
                        "gamma1": 0.0,
                        "gamma2": -0.05,
                    },
                    {
                        "kappa": 0.2,
                    },
                    {
                        "theta_E": 0.7,
                        "e1": -0.15,
                        "e2": 0.01,
                        "gamma": 2.1,
                        "center_x": 0.03,
                        "center_y": 0.01,
                    },
                    {
                        "gamma": 2.02,
                        "theta_E": 0.7,
                        "e1": -0.15,
                        "e2": 0.01,
                        "gamma": 2.1,
                        "center_x": 0.03,
                        "center_y": 0.01,
                    },
                ],
            ],
            "args_source": [
                [
                    {
                        "amp": 15.0,
                        "R_sersic": 0.11,
                        "n_sersic": 3.6,
                        "center_x": 0.02,
                        "center_y": -0.03,
                        "e1": 0.1,
                        "e2": -0.2,
                    },
                    {
                        "amp": np.array(
                            [70.0, 33.0, 2.1, 3.9, 15.0, -16.0, 2.8, -1.7, -4.1, 0.2]
                        ),
                        "n_max": 3,
                        "beta": 0.1,
                        "center_x": 0.1,
                        "center_y": 0.0,
                    },
                ],
                [
                    {
                        "amp": 15.0,
                        "R_sersic": 0.11,
                        "n_sersic": 3.6,
                        "center_x": 0.02,
                        "center_y": -0.03,
                        "e1": 0.1,
                        "e2": -0.2,
                    },
                    {
                        "amp": np.array(
                            [70.0, 33.0, 2.1, 3.9, 15.0, -16.0, 2.8, -1.7, -4.1, 0.2]
                        ),
                        "n_max": 3,
                        "beta": 0.1,
                        "center_x": 0.1,
                        "center_y": 0.0,
                    },
                ],
            ],
            "args_lens_light": [
                [
                    {
                        "amp": 11.0,
                        "R_sersic": 0.2,
                        "n_sersic": 3.0,
                        "center_x": 0.03,
                        "center_y": 0.01,
                        "e1": -0.15,
                        "e2": 0.01,
                    },
                ],
                [
                    {
                        "amp": 11.0,
                        "R_sersic": 0.2,
                        "n_sersic": 3.0,
                        "center_x": 0.03,
                        "center_y": 0.01,
                        "e1": -0.15,
                        "e2": 0.01,
                    },
                ],
            ],
        }
        update_coolest_from_lenstronomy(
            os.path.join(path, TEMPLATE_NAME),
            kwargs_result,
            ending="_update",
            kwargs_mcmc=kwargs_mcmc,
            check_external_files=False,
        )
        kwargs_out = create_lenstronomy_from_coolest(
            os.path.join(path, TEMPLATE_NAME + "_update"),
            check_external_files=False,
        )
        print(kwargs_out)
        npt.assert_almost_equal(
            kwargs_out["kwargs_params"]["lens_model"][0][2]["e1"],
            kwargs_result["kwargs_lens"][2]["e1"],
            decimal=4,
        )
        npt.assert_almost_equal(
            kwargs_out["kwargs_params"]["lens_model"][0][2]["e2"],
            kwargs_result["kwargs_lens"][2]["e2"],
            decimal=4,
        )

        return

    def test_pemd_via_epl(self):
        path = os.getcwd()
        if path[-11:] == "lenstronomy":
            path = os.path.join(path, "test", "test_Util", "test_COOLEST")
        kwargs_out = create_lenstronomy_from_coolest(
            os.path.join(path, TEMPLATE_NAME),
            use_epl=True,
            check_external_files=False,
        )
        print(kwargs_out)
        assert kwargs_out["kwargs_model"]["lens_model_list"][3] == "EPL"
        # the rest of the test would be identical to test_pemd()

    def test_util_functions(self):
        radian = degree_coolest_to_radian_lenstronomy(None)
        radian = degree_coolest_to_radian_lenstronomy(-120.0)
        npt.assert_almost_equal(radian, np.pi / 6.0, decimal=4)

        radian = degree_coolest_to_radian_lenstronomy(120.0)
        npt.assert_almost_equal(radian, 5 * np.pi / 6.0, decimal=4)

        ellibounds_coolest_to_lenstronomy(0.6, 1.0, None, None)
        shearbounds_coolest_to_lenstronomy(0.0, 0.1, -90.0, None)

        shapelet_amp_lenstronomy_to_coolest(None)
        folding_coolest(np.array([-95.0, 95.0]))
        folding_coolest(-95.0)
        folding_coolest(95.0)

        return<|MERGE_RESOLUTION|>--- conflicted
+++ resolved
@@ -31,11 +31,7 @@
 
 
 TEMPLATE_NAME = "coolest_template"  # name of the base COOLEST template
-<<<<<<< HEAD
-INVALID_TEMPLATE_NAME = "invalid_coolest_template"  # name of the COOLEST template that contains errors
-=======
-# ERROR_TEMPLATE_NAME = "coolest_template_with_errors"  # name of the COOLEST template that contains errors
->>>>>>> 4ccf4497
+#INVALID_TEMPLATE_NAME = "invalid_coolest_template"  # name of the COOLEST template that contains errors
 
 
 class TestCOOLESTinterface(object):
