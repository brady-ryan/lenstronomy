__author__ = "sibirrer"

import pytest
import numpy as np
import numpy.testing as npt
import lenstronomy.Util.simulation_util as sim_util
import lenstronomy.Util.class_creator as class_creator
from lenstronomy.ImSim.image_model import ImageModel
from lenstronomy.Sampling.likelihood import LikelihoodModule
from lenstronomy.Sampling.parameters import Param
from lenstronomy.Data.imaging_data import ImageData
from lenstronomy.Data.psf import PSF
from lenstronomy.Data.kinematic_bin_2D import KinBin
from lenstronomy.Sampling.Likelihoods import kinematic_NN_call
import lenstronomy.Util.kernel_util as kernel_util


class TestLikelihoodModule(object):
    """Test the fitting sequences."""

    def setup_method(self):
        np.random.seed(42)

        # data specifics
        sigma_bkg = 0.05  # background noise per pixel
        exp_time = 100  # exposure time (arbitrary units, flux per pixel is in units #photons/exp_time unit)
        numPix = 50  # cutout pixel size
        deltaPix = 0.1  # pixel size in arcsec (area per pixel = deltaPix**2)
        fwhm = 0.5  # full width half max of PSF

        kwargs_model = {
            "lens_model_list": ["SPEP"],
            "lens_light_model_list": ["SERSIC"],
            "source_light_model_list": ["SERSIC"],
            "point_source_model_list": ["SOURCE_POSITION"],
            "fixed_magnification_list": [True],
        }

        # PSF specification
        kwargs_band = sim_util.data_configure_simple(
            numPix, deltaPix, exp_time, sigma_bkg
        )
        data_class = ImageData(**kwargs_band)
        kwargs_psf = {"psf_type": "GAUSSIAN", "fwhm": fwhm, "pixel_size": deltaPix}
        psf_class = PSF(**kwargs_psf)
        print(np.shape(psf_class.kernel_point_source), "test kernel shape -")
        kwargs_spep = {
            "theta_E": 1.0,
            "gamma": 1.95,
            "center_x": 0,
            "center_y": 0,
            "e1": 0.1,
            "e2": 0.1,
        }

        self.kwargs_lens = [kwargs_spep]
        kwargs_sersic = {
            "amp": 1 / 0.05**2.0,
            "R_sersic": 0.1,
            "n_sersic": 2,
            "center_x": 0,
            "center_y": 0,
        }
        # 'SERSIC_ELLIPSE': elliptical Sersic profile
        kwargs_sersic_ellipse = {
            "amp": 1.0,
            "R_sersic": 0.6,
            "n_sersic": 3,
            "center_x": 0,
            "center_y": 0,
        }

        self.kwargs_lens_light = [kwargs_sersic]
        self.kwargs_source = [kwargs_sersic_ellipse]
        self.kwargs_ps = [
            {"ra_source": 0.05, "dec_source": 0.02, "source_amp": 1.0}
        ]  # quasar point source position in the source plane and intrinsic brightness
        self.kwargs_cosmo = {"D_dt": 1000}
        kwargs_numerics = {
            "supersampling_factor": 1,
            "supersampling_convolution": False,
        }
        (
            lens_model_class,
            source_model_class,
            lens_light_model_class,
            point_source_class,
            extinction_class,
        ) = class_creator.create_class_instances(**kwargs_model)
        imageModel = ImageModel(
            data_class,
            psf_class,
            lens_model_class,
            source_model_class,
            lens_light_model_class,
            point_source_class,
            extinction_class,
            kwargs_numerics=kwargs_numerics,
        )
        image_sim = sim_util.simulate_simple(
            imageModel,
            self.kwargs_lens,
            self.kwargs_source,
            self.kwargs_lens_light,
            self.kwargs_ps,
        )
        ra_pos, dec_pos = imageModel.PointSource.image_position(
            kwargs_ps=self.kwargs_ps, kwargs_lens=self.kwargs_lens
        )

        data_class.update_data(image_sim)
        kwargs_band["image_data"] = image_sim
        self.data_class = data_class
        self.psf_class = psf_class

        self.kwargs_model = kwargs_model
        self.kwargs_numerics = {
            "supersampling_factor": 1,
            "supersampling_convolution": False,
        }

        kwargs_constraints = {
            "num_point_source_list": [4],
            "solver_type": "NONE",  # 'PROFILE', 'PROFILE_SHEAR', 'ELLIPSE', 'CENTER'
            "Ddt_sampling": True,
        }

<<<<<<< HEAD
        def condition_definition(kwargs_lens, kwargs_source, kwargs_lens_light, kwargs_ps=None, kwargs_special=None,
                                 kwargs_extinction=None, **kwargs):
=======
        def condition_definition(
            kwargs_lens,
            kwargs_source,
            kwargs_lens_light,
            kwargs_ps=None,
            kwargs_special=None,
            kwargs_extinction=None,
        ):
>>>>>>> 079f91d2
            logL = 0
            if kwargs_lens_light[0]["R_sersic"] > kwargs_source[0]["R_sersic"]:
                logL -= 10**15
            return logL

        kwargs_likelihood = {
            "force_no_add_image": True,
            "source_marg": True,
            "astrometric_likelihood": True,
            "image_position_uncertainty": 0.004,
            "check_matched_source_position": False,
            "source_position_tolerance": 0.001,
            "source_position_sigma": 0.001,
            "check_positive_flux": True,
            "flux_ratio_likelihood": True,
            "prior_lens": [[0, "theta_E", 1, 0.1]],
            "custom_logL_addition": condition_definition,
            "image_position_likelihood": True,
        }
        self.kwargs_data = {
            "multi_band_list": [[kwargs_band, kwargs_psf, kwargs_numerics]],
            "multi_band_type": "single-band",
            "time_delays_measured": np.ones(3),
            "time_delays_uncertainties": np.ones(3),
            "flux_ratios": np.ones(3),
            "flux_ratio_errors": np.ones(3),
            "ra_image_list": ra_pos,
            "dec_image_list": dec_pos,
        }
        self.param_class = Param(self.kwargs_model, **kwargs_constraints)
        self.imageModel = ImageModel(
            data_class,
            psf_class,
            lens_model_class,
            source_model_class,
            lens_light_model_class,
            point_source_class,
            kwargs_numerics=kwargs_numerics,
        )
        self.Likelihood = LikelihoodModule(
            kwargs_data_joint=self.kwargs_data,
            kwargs_model=kwargs_model,
            param_class=self.param_class,
            **kwargs_likelihood
        )
        self.kwargs_band = kwargs_band
        self.kwargs_psf = kwargs_psf
        self.numPix = numPix

    def test_logL(self):
        args = self.param_class.kwargs2args(
            kwargs_lens=self.kwargs_lens,
            kwargs_source=self.kwargs_source,
            kwargs_lens_light=self.kwargs_lens_light,
            kwargs_ps=self.kwargs_ps,
            kwargs_special=self.kwargs_cosmo,
        )

        logL = self.Likelihood.logL(args, verbose=True)
        num_data_evaluate = self.Likelihood.num_data
        npt.assert_almost_equal(logL / num_data_evaluate, -1 / 2.0, decimal=1)

    def test_time_delay_likelihood(self):
        kwargs_likelihood = {
            "time_delay_likelihood": True,
        }
        likelihood = LikelihoodModule(
            kwargs_data_joint=self.kwargs_data,
            kwargs_model=self.kwargs_model,
            param_class=self.param_class,
            **kwargs_likelihood
        )
        args = self.param_class.kwargs2args(
            kwargs_lens=self.kwargs_lens,
            kwargs_source=self.kwargs_source,
            kwargs_lens_light=self.kwargs_lens_light,
            kwargs_ps=self.kwargs_ps,
            kwargs_special=self.kwargs_cosmo,
        )

        logL = likelihood.logL(args, verbose=True)
        npt.assert_almost_equal(logL, -1328.821179288249, decimal=-1)

    def test_kin_likelihood(self):
        self.kinematic_NN = kinematic_NN_call.KinematicNN().SKiNN_installed
        if self.kinematic_NN:
            # since this doesn't work for the SPEP model, test it with a different lens model:
            kwargs_eplqphi = {
                "theta_E": 1.0,
                "gamma": 1.95,
                "center_x": 0,
                "center_y": 0,
                "q": 0.7,
                "phi": 0.7,
            }
            kwargs_lens = [kwargs_eplqphi]
            kwargs_sersic_ellipse_qphi = {
                "amp": 1.0,
                "R_sersic": 0.51,
                "n_sersic": 2.5,
                "center_x": 0,
                "center_y": 0,
                "q": 0.99,
                "phi": 0.7,
            }
            kwargs_lens_light = [kwargs_sersic_ellipse_qphi]
            kwargs_model = {
                "lens_model_list": ["EPL_Q_PHI"],
                "lens_light_model_list": ["SERSIC_ELLIPSE_Q_PHI"],
                "source_light_model_list": ["SERSIC"],
                "point_source_model_list": ["SOURCE_POSITION"],
                "fixed_magnification_list": [True],
                "z_lens": 1,
            }
            kwargs_constraints = {
                "num_point_source_list": [4],
                "solver_type": "NONE",  # 'PROFILE', 'PROFILE_SHEAR', 'ELLIPSE', 'CENTER'
                "Ddt_sampling": True,
            }
            kwargs_likelihood = {
                "kinematic_2d_likelihood": False,
                "kin_lens_idx": 0,
                "kin_lens_light_idx": 0,
                "time_delay_likelihood": False,
            }
            param_class = Param(kwargs_model, **kwargs_constraints)
            Likelihood = LikelihoodModule(
                kwargs_data_joint=self.kwargs_data,
                kwargs_model=kwargs_model,
                param_class=param_class,
                **kwargs_likelihood
            )
            kwargs_cosmo = {
                "D_dt": 2000,
                "D_d": 1000,
                "b_ani": 0.2,
                "incli": np.pi / 2 - 0.01,
            }
            args = param_class.kwargs2args(
                kwargs_lens=kwargs_lens,
                kwargs_source=self.kwargs_source,
                kwargs_lens_light=kwargs_lens_light,
                kwargs_ps=self.kwargs_ps,
                kwargs_special=kwargs_cosmo,
            )
            logL_nokin = Likelihood.logL(args, verbose=True)
            # logL should be same order as SPEP value, buthas different r_sersic so it will be worse
            npt.assert_allclose(logL_nokin, -1328.821179288249, rtol=1)

            # Now add kinematic likelihood
            # for simplicity, set kin image data to same as light data
            numPix = 50  # cutout pixel size
            deltaPix = 0.1  # pixel size in arcsec (area per pixel = deltaPix**2)

            binmap = np.zeros_like(
                self.kwargs_band["image_data"]
            )  # one single bin across whole image
            binned_dummy_data = np.array([200])
            delta_pix_kin = deltaPix
            npix_kin = numPix

            kwargs_kin = {
                "bin_data": binned_dummy_data,
                "bin_cov": np.diag((binned_dummy_data * 0.05) ** 2),  # 5% error
                "bin_mask": binmap,
                "ra_at_xy_0": -(npix_kin - 1) / 2.0 * delta_pix_kin,
                "dec_at_xy_0": -(npix_kin - 1) / 2.0 * delta_pix_kin,
                "transform_pix2angle": np.array([[1, 0], [0, 1]]) * delta_pix_kin,
            }

            kinkernel_point_source = kernel_util.kernel_gaussian(
                num_pix=9, delta_pix=0.2, fwhm=1.0
            )
            kwargs_pixelkin = {
                "psf_type": "PIXEL",
                "kernel_point_source": kinkernel_point_source,
            }
            kinPSF = PSF(**kwargs_pixelkin)
            _KinBin = KinBin(psf_class=kinPSF, **kwargs_kin)
            kwargs_data_kin = (
                self.kwargs_data.copy()
            )  # add kinematics data to kwargs_data
            kwargs_data_kin["kinematic_data"] = _KinBin

            # confirm that full likelihood is now lens+kin
            kwargs_likelihood = {
                "kinematic_2d_likelihood": True,
                "kin_lens_idx": 0,
                "kin_lens_light_idx": 0,
                "time_delay_likelihood": False,
            }

            kwargs_constraints["kinematic_sampling"] = True
            param_class = Param(kwargs_model, **kwargs_constraints)
            Likelihood = LikelihoodModule(
                kwargs_data_joint=kwargs_data_kin,
                kwargs_model=kwargs_model,
                param_class=param_class,
                **kwargs_likelihood
            )
            args = param_class.kwargs2args(
                kwargs_lens=kwargs_lens,
                kwargs_source=self.kwargs_source,
                kwargs_lens_light=kwargs_lens_light,
                kwargs_ps=self.kwargs_ps,
                kwargs_special=kwargs_cosmo,
            )

            logL = Likelihood.logL(args, verbose=True)
            # With only one bin, the new logL should be worse than without kin by
            # half the mean chi2 averaged over the whole image
            image_averaged_chi2 = (
                (np.mean(Likelihood.kinematic_2D_likelihood.vrms) - binned_dummy_data)
                ** 2
                / kwargs_kin["bin_cov"]
            ).flatten()
            npt.assert_almost_equal(logL_nokin - logL, image_averaged_chi2 / 2)

    def test_check_bounds(self):
        penalty, bound_hit = self.Likelihood.check_bounds(
            args=[0, 1], lowerLimit=[1, 0], upperLimit=[2, 2], verbose=True
        )
        assert bound_hit

    def test_pixelbased_modelling(self):
        ss_source = 2
        numPix_source = self.numPix * ss_source
        n_scales = 3
        kwargs_pixelbased = {
            "source_interpolation": "nearest",
            "supersampling_factor_source": ss_source,  # supersampling of pixelated source grid
            # following choices are to minimize pixel solver runtime (not to get accurate reconstruction!)
            "threshold_decrease_type": "none",
            "num_iter_source": 2,
            "num_iter_lens": 2,
            "num_iter_global": 2,
            "num_iter_weights": 2,
        }
        kwargs_likelihood = {
            "image_likelihood": True,
            "kwargs_pixelbased": kwargs_pixelbased,
            "check_positive_flux": True,  # effectively not applied, activated for code coverage purposes
        }
        kernel = PSF(**self.kwargs_psf).kernel_point_source
        kwargs_psf = {"psf_type": "PIXEL", "kernel_point_source": kernel}
        kwargs_numerics = {"supersampling_factor": 1}
        kwargs_data = {
            "multi_band_list": [[self.kwargs_band, kwargs_psf, kwargs_numerics]]
        }
        kwargs_model = {
            "lens_model_list": ["SPEP"],
            "lens_light_model_list": ["SLIT_STARLETS"],
            "source_light_model_list": ["SLIT_STARLETS"],
        }

        kwargs_fixed_source = [
            {
                "n_scales": n_scales,
                "n_pixels": numPix_source**2,
                "scale": 1,
                "center_x": 0,
                "center_y": 0,
            }
        ]
        kwargs_fixed_lens_light = [
            {
                "n_scales": n_scales,
                "n_pixels": self.numPix**2,
                "scale": 1,
                "center_x": 0,
                "center_y": 0,
            }
        ]
        kwargs_constraints = {"source_grid_offset": True}
        param_class = Param(
            kwargs_model,
            kwargs_fixed_source=kwargs_fixed_source,
            kwargs_fixed_lens_light=kwargs_fixed_lens_light,
            **kwargs_constraints
        )

        likelihood = LikelihoodModule(
            kwargs_data_joint=kwargs_data,
            kwargs_model=kwargs_model,
            param_class=param_class,
            **kwargs_likelihood
        )

        kwargs_source = [{"amp": np.ones(n_scales * numPix_source**2)}]
        kwargs_lens_light = [{"amp": np.ones(n_scales * self.numPix**2)}]
        kwargs_special = {"delta_x_source_grid": 0, "delta_y_source_grid": 0}
        args = param_class.kwargs2args(
            kwargs_lens=self.kwargs_lens,
            kwargs_source=kwargs_source,
            kwargs_lens_light=kwargs_lens_light,
            kwargs_special=kwargs_special,
        )

        logL = likelihood.logL(args, verbose=True)
        num_data_evaluate = likelihood.num_data
        npt.assert_almost_equal(logL / num_data_evaluate, -1 / 2.0, decimal=1)


if __name__ == "__main__":
    pytest.main()<|MERGE_RESOLUTION|>--- conflicted
+++ resolved
@@ -125,10 +125,6 @@
             "Ddt_sampling": True,
         }
 
-<<<<<<< HEAD
-        def condition_definition(kwargs_lens, kwargs_source, kwargs_lens_light, kwargs_ps=None, kwargs_special=None,
-                                 kwargs_extinction=None, **kwargs):
-=======
         def condition_definition(
             kwargs_lens,
             kwargs_source,
@@ -136,8 +132,8 @@
             kwargs_ps=None,
             kwargs_special=None,
             kwargs_extinction=None,
+            **kwargs,
         ):
->>>>>>> 079f91d2
             logL = 0
             if kwargs_lens_light[0]["R_sersic"] > kwargs_source[0]["R_sersic"]:
                 logL -= 10**15
