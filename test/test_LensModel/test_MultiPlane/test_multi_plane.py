--- conflicted
+++ resolved
@@ -326,16 +326,13 @@
 
         theta_x, theta_y = 1.0, 1.0
 
-<<<<<<< HEAD
-        x_subs, y_subs, alpha_x_subs, alpha_y_subs = lensModel.ray_shooting_partial_comoving(
-=======
+
         (
             x_subs,
             y_subs,
             alpha_x_subs,
             alpha_y_subs,
         ) = lensModel.ray_shooting_partial_comoving(
->>>>>>> 36ce1bdb
             x=0,
             y=0,
             alpha_x=theta_x,
@@ -345,16 +342,12 @@
             kwargs_lens=kwargs_lens,
         )
 
-<<<<<<< HEAD
-        x_out, y_out, alpha_x_out, alpha_y_out = lensModel_macro.ray_shooting_partial_comoving(
-=======
         (
             x_out,
             y_out,
             alpha_x_out,
             alpha_y_out,
         ) = lensModel_macro.ray_shooting_partial_comoving(
->>>>>>> 36ce1bdb
             x_subs,
             y_subs,
             alpha_x_subs,
