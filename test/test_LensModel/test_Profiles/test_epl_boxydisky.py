__author__ = "Maverick-Oh"

import matplotlib.pyplot as plt
import numpy as np
import pytest
import numpy.testing as npt
import lenstronomy.Util.param_util as param_util
from lenstronomy.Util import util


class TestEPL_BOXYDISKY(object):
<<<<<<< HEAD
    """
    Test EPL_BOXYDISKY vs EPL + MULTIPOLE values.
    """
    def setup_method(self):
=======
    """Test EPL_BOXYDISKY vs EPL + MULTIPOLE values."""

    def setup(self):
>>>>>>> 67949f01
        from lenstronomy.LensModel.Profiles.epl import EPL

        self.epl = EPL()
        from lenstronomy.LensModel.Profiles.multipole import Multipole

        self.multipole = Multipole()
        from lenstronomy.LensModel.Profiles.epl_boxydisky import EPL_BOXYDISKY

        self.epl_boxydisky = EPL_BOXYDISKY()

        self.x, self.y = util.make_grid(numPix=10, deltapix=0.2)
        self.theta_E_list = [0.5, 1, 2]
        self.gamma_list = [1.8, 2.0, 2.2]
        self.e1_list = [-0.2, 0.0, 0.2]
        self.e2_list = [-0.2, 0.0, 0.2]
        self.a_m_list = [0.0, 0.05, -0.05]

    def test_function(self):
        for gamma in self.gamma_list:
            for e1 in self.e1_list:
                for e2 in self.e2_list:
                    for theta_E in self.theta_E_list:
                        for a_m in self.a_m_list:
<<<<<<< HEAD
                            kwargs_epl = {'theta_E': theta_E, 'gamma': gamma, 'e1': e1, 'e2': e2}
                            phi, q = param_util.ellipticity2phi_q(e1, e2)
                            kwargs_multipole = {'m': 4, 'a_m': a_m * theta_E / np.sqrt(q), 'phi_m': phi}
                            kwargs_epl_boxydisky = {'theta_E': theta_E, 'gamma': gamma, 'e1': e1, 'e2': e2, 'a_m': a_m}
                            value1 = self.epl.function(self.x, self.y, **kwargs_epl) +  self.multipole.function(self.x, self.y, **kwargs_multipole)
                            value2 = self.epl_boxydisky.function(self.x, self.y, **kwargs_epl_boxydisky)
=======
                            kwargs_epl = {
                                "theta_E": theta_E,
                                "gamma": gamma,
                                "e1": e1,
                                "e2": e2,
                            }
                            phi, _ = param_util.ellipticity2phi_q(e1, e2)
                            kwargs_multipole = {"m": 4, "a_m": a_m, "phi_m": phi}
                            kwargs_epl_boxydisky = {
                                "theta_E": theta_E,
                                "gamma": gamma,
                                "e1": e1,
                                "e2": e2,
                                "a_m": a_m,
                            }
                            value1 = self.epl.function(
                                self.x, self.y, **kwargs_epl
                            ) + self.multipole.function(
                                self.x, self.y, **kwargs_multipole
                            )
                            value2 = self.epl_boxydisky.function(
                                self.x, self.y, **kwargs_epl_boxydisky
                            )
>>>>>>> 67949f01
                            npt.assert_almost_equal(value1, value2, decimal=10)

    def test_derivatives(self):
        for gamma in self.gamma_list:
            for e1 in self.e1_list:
                for e2 in self.e2_list:
                    for theta_E in self.theta_E_list:
                        for a_m in self.a_m_list:
<<<<<<< HEAD
                            kwargs_epl = {'theta_E': theta_E, 'gamma': gamma, 'e1': e1, 'e2': e2}
                            phi, q = param_util.ellipticity2phi_q(e1, e2)
                            kwargs_multipole = {'m': 4, 'a_m': a_m * theta_E / np.sqrt(q), 'phi_m': phi}
                            kwargs_epl_boxydisky = {'theta_E': theta_E, 'gamma': gamma, 'e1': e1, 'e2': e2, 'a_m': a_m}
=======
                            kwargs_epl = {
                                "theta_E": theta_E,
                                "gamma": gamma,
                                "e1": e1,
                                "e2": e2,
                            }
                            phi, _ = param_util.ellipticity2phi_q(e1, e2)
                            kwargs_multipole = {"m": 4, "a_m": a_m, "phi_m": phi}
                            kwargs_epl_boxydisky = {
                                "theta_E": theta_E,
                                "gamma": gamma,
                                "e1": e1,
                                "e2": e2,
                                "a_m": a_m,
                            }
>>>>>>> 67949f01

                            f_x1, f_y1 = self.epl.derivatives(
                                self.x, self.y, **kwargs_epl
                            )
                            f_x2, f_y2 = self.multipole.derivatives(
                                self.x, self.y, **kwargs_multipole
                            )
                            f_x = f_x1 + f_x2
                            f_y = f_y1 + f_y2
                            f_x_, f_y_ = self.epl_boxydisky.derivatives(
                                self.x, self.y, **kwargs_epl_boxydisky
                            )

                            npt.assert_almost_equal(f_x, f_x_, decimal=10)
                            npt.assert_almost_equal(f_y, f_y_, decimal=10)

    def test_hessian(self):
        for gamma in self.gamma_list:
            for e1 in self.e1_list:
                for e2 in self.e2_list:
                    for theta_E in self.theta_E_list:
                        for a_m in self.a_m_list:
<<<<<<< HEAD
                            kwargs_epl = {'theta_E': theta_E, 'gamma': gamma, 'e1': e1, 'e2': e2}
                            phi, q = param_util.ellipticity2phi_q(e1, e2)
                            kwargs_multipole = {'m': 4, 'a_m': a_m * theta_E / np.sqrt(q), 'phi_m': phi}
                            kwargs_epl_boxydisky = {'theta_E': theta_E, 'gamma': gamma, 'e1': e1, 'e2': e2, 'a_m': a_m}
                            f_xx1, f_xy1, f_yx1, f_yy1 = self.epl.hessian(self.x, self.y, **kwargs_epl)
                            f_xx2, f_xy2, f_yx2, f_yy2 = self.multipole.hessian(self.x, self.y, **kwargs_multipole)
                            f_xx = f_xx1 + f_xx2; f_xy = f_xy1 + f_xy2; f_yx = f_yx1 + f_yx2; f_yy = f_yy1 + f_yy2
                            f_xx_, f_xy_, f_yx_, f_yy_ = self.epl_boxydisky.hessian(self.x, self.y, **kwargs_epl_boxydisky)
=======
                            kwargs_epl = {
                                "theta_E": theta_E,
                                "gamma": gamma,
                                "e1": e1,
                                "e2": e2,
                            }
                            phi, _ = param_util.ellipticity2phi_q(e1, e2)
                            kwargs_multipole = {"m": 4, "a_m": a_m, "phi_m": phi}
                            kwargs_epl_boxydisky = {
                                "theta_E": theta_E,
                                "gamma": gamma,
                                "e1": e1,
                                "e2": e2,
                                "a_m": a_m,
                            }
                            f_xx1, f_xy1, f_yx1, f_yy1 = self.epl.hessian(
                                self.x, self.y, **kwargs_epl
                            )
                            f_xx2, f_xy2, f_yx2, f_yy2 = self.multipole.hessian(
                                self.x, self.y, **kwargs_multipole
                            )
                            f_xx = f_xx1 + f_xx2
                            f_xy = f_xy1 + f_xy2
                            f_yx = f_yx1 + f_yx2
                            f_yy = f_yy1 + f_yy2
                            f_xx_, f_xy_, f_yx_, f_yy_ = self.epl_boxydisky.hessian(
                                self.x, self.y, **kwargs_epl_boxydisky
                            )
>>>>>>> 67949f01
                            npt.assert_almost_equal(f_xx, f_xx_, decimal=10)
                            npt.assert_almost_equal(f_xy, f_xy_, decimal=10)
                            npt.assert_almost_equal(f_yx, f_yx_, decimal=10)
                            npt.assert_almost_equal(f_yy, f_yy_, decimal=10)


<<<<<<< HEAD
if __name__ == '__main__':
=======
if __name__ == "__main__":
>>>>>>> 67949f01
    pytest.main()<|MERGE_RESOLUTION|>--- conflicted
+++ resolved
@@ -1,6 +1,5 @@
 __author__ = "Maverick-Oh"
 
-import matplotlib.pyplot as plt
 import numpy as np
 import pytest
 import numpy.testing as npt
@@ -9,16 +8,11 @@
 
 
 class TestEPL_BOXYDISKY(object):
-<<<<<<< HEAD
+
     """
     Test EPL_BOXYDISKY vs EPL + MULTIPOLE values.
     """
     def setup_method(self):
-=======
-    """Test EPL_BOXYDISKY vs EPL + MULTIPOLE values."""
-
-    def setup(self):
->>>>>>> 67949f01
         from lenstronomy.LensModel.Profiles.epl import EPL
 
         self.epl = EPL()
@@ -42,38 +36,13 @@
                 for e2 in self.e2_list:
                     for theta_E in self.theta_E_list:
                         for a_m in self.a_m_list:
-<<<<<<< HEAD
+
                             kwargs_epl = {'theta_E': theta_E, 'gamma': gamma, 'e1': e1, 'e2': e2}
                             phi, q = param_util.ellipticity2phi_q(e1, e2)
                             kwargs_multipole = {'m': 4, 'a_m': a_m * theta_E / np.sqrt(q), 'phi_m': phi}
                             kwargs_epl_boxydisky = {'theta_E': theta_E, 'gamma': gamma, 'e1': e1, 'e2': e2, 'a_m': a_m}
                             value1 = self.epl.function(self.x, self.y, **kwargs_epl) +  self.multipole.function(self.x, self.y, **kwargs_multipole)
                             value2 = self.epl_boxydisky.function(self.x, self.y, **kwargs_epl_boxydisky)
-=======
-                            kwargs_epl = {
-                                "theta_E": theta_E,
-                                "gamma": gamma,
-                                "e1": e1,
-                                "e2": e2,
-                            }
-                            phi, _ = param_util.ellipticity2phi_q(e1, e2)
-                            kwargs_multipole = {"m": 4, "a_m": a_m, "phi_m": phi}
-                            kwargs_epl_boxydisky = {
-                                "theta_E": theta_E,
-                                "gamma": gamma,
-                                "e1": e1,
-                                "e2": e2,
-                                "a_m": a_m,
-                            }
-                            value1 = self.epl.function(
-                                self.x, self.y, **kwargs_epl
-                            ) + self.multipole.function(
-                                self.x, self.y, **kwargs_multipole
-                            )
-                            value2 = self.epl_boxydisky.function(
-                                self.x, self.y, **kwargs_epl_boxydisky
-                            )
->>>>>>> 67949f01
                             npt.assert_almost_equal(value1, value2, decimal=10)
 
     def test_derivatives(self):
@@ -82,28 +51,11 @@
                 for e2 in self.e2_list:
                     for theta_E in self.theta_E_list:
                         for a_m in self.a_m_list:
-<<<<<<< HEAD
+
                             kwargs_epl = {'theta_E': theta_E, 'gamma': gamma, 'e1': e1, 'e2': e2}
                             phi, q = param_util.ellipticity2phi_q(e1, e2)
                             kwargs_multipole = {'m': 4, 'a_m': a_m * theta_E / np.sqrt(q), 'phi_m': phi}
                             kwargs_epl_boxydisky = {'theta_E': theta_E, 'gamma': gamma, 'e1': e1, 'e2': e2, 'a_m': a_m}
-=======
-                            kwargs_epl = {
-                                "theta_E": theta_E,
-                                "gamma": gamma,
-                                "e1": e1,
-                                "e2": e2,
-                            }
-                            phi, _ = param_util.ellipticity2phi_q(e1, e2)
-                            kwargs_multipole = {"m": 4, "a_m": a_m, "phi_m": phi}
-                            kwargs_epl_boxydisky = {
-                                "theta_E": theta_E,
-                                "gamma": gamma,
-                                "e1": e1,
-                                "e2": e2,
-                                "a_m": a_m,
-                            }
->>>>>>> 67949f01
 
                             f_x1, f_y1 = self.epl.derivatives(
                                 self.x, self.y, **kwargs_epl
@@ -126,7 +78,7 @@
                 for e2 in self.e2_list:
                     for theta_E in self.theta_E_list:
                         for a_m in self.a_m_list:
-<<<<<<< HEAD
+
                             kwargs_epl = {'theta_E': theta_E, 'gamma': gamma, 'e1': e1, 'e2': e2}
                             phi, q = param_util.ellipticity2phi_q(e1, e2)
                             kwargs_multipole = {'m': 4, 'a_m': a_m * theta_E / np.sqrt(q), 'phi_m': phi}
@@ -135,45 +87,12 @@
                             f_xx2, f_xy2, f_yx2, f_yy2 = self.multipole.hessian(self.x, self.y, **kwargs_multipole)
                             f_xx = f_xx1 + f_xx2; f_xy = f_xy1 + f_xy2; f_yx = f_yx1 + f_yx2; f_yy = f_yy1 + f_yy2
                             f_xx_, f_xy_, f_yx_, f_yy_ = self.epl_boxydisky.hessian(self.x, self.y, **kwargs_epl_boxydisky)
-=======
-                            kwargs_epl = {
-                                "theta_E": theta_E,
-                                "gamma": gamma,
-                                "e1": e1,
-                                "e2": e2,
-                            }
-                            phi, _ = param_util.ellipticity2phi_q(e1, e2)
-                            kwargs_multipole = {"m": 4, "a_m": a_m, "phi_m": phi}
-                            kwargs_epl_boxydisky = {
-                                "theta_E": theta_E,
-                                "gamma": gamma,
-                                "e1": e1,
-                                "e2": e2,
-                                "a_m": a_m,
-                            }
-                            f_xx1, f_xy1, f_yx1, f_yy1 = self.epl.hessian(
-                                self.x, self.y, **kwargs_epl
-                            )
-                            f_xx2, f_xy2, f_yx2, f_yy2 = self.multipole.hessian(
-                                self.x, self.y, **kwargs_multipole
-                            )
-                            f_xx = f_xx1 + f_xx2
-                            f_xy = f_xy1 + f_xy2
-                            f_yx = f_yx1 + f_yx2
-                            f_yy = f_yy1 + f_yy2
-                            f_xx_, f_xy_, f_yx_, f_yy_ = self.epl_boxydisky.hessian(
-                                self.x, self.y, **kwargs_epl_boxydisky
-                            )
->>>>>>> 67949f01
+
                             npt.assert_almost_equal(f_xx, f_xx_, decimal=10)
                             npt.assert_almost_equal(f_xy, f_xy_, decimal=10)
                             npt.assert_almost_equal(f_yx, f_yx_, decimal=10)
                             npt.assert_almost_equal(f_yy, f_yy_, decimal=10)
 
 
-<<<<<<< HEAD
-if __name__ == '__main__':
-=======
 if __name__ == "__main__":
->>>>>>> 67949f01
     pytest.main()