--- conflicted
+++ resolved
@@ -503,14 +503,8 @@
                 0.1, 0.0, kwargs_lens, solver="nonexisting"
             )
         with pytest.raises(ValueError):
-<<<<<<< HEAD
             lensModel = LensModel(["SIS"], lens_redshift_list=[0.5], z_source=2, z_source_convention=2,
                                   multi_plane=True)
-=======
-            lensModel = LensModel(
-                ["SIS"], lens_redshift_list=[0.5], z_source=2, z_source_convention=2
-            )
->>>>>>> b66df692
             lensEquationSolver = LensEquationSolver(lensModel)
             lensEquationSolver.image_position_analytical(
                 x=0, y=0, kwargs_lens=kwargs_lens
