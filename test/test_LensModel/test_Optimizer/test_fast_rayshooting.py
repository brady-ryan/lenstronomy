--- conflicted
+++ resolved
@@ -120,22 +120,14 @@
             numerical_alpha_class=None,
         )
 
-<<<<<<< HEAD
-        xfast, yfast = fast_rayshooting_new.ray_shooting_fast(args_lens)
-=======
         # xfast, yfast = fast_rayshooting_new.ray_shooting_fast(args_lens)
         xfast, yfast = fast_rayshooting_new.ray_shooting_fast(
             None, None, self.kwargs_epl
         )
->>>>>>> af02328e
 
         npt.assert_almost_equal(xfast, x)
         npt.assert_almost_equal(yfast, y)
 
 
-<<<<<<< HEAD
-
-=======
->>>>>>> af02328e
 if __name__ == "__main__":
     pytest.main()